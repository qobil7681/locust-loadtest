--- conflicted
+++ resolved
@@ -13,6 +13,7 @@
 import sys
 import time
 import traceback
+from typing import TYPE_CHECKING, Callable
 
 import gevent
 
@@ -41,6 +42,9 @@
     import locust_plugins  # pyright: ignore[reportMissingImports]
 except ModuleNotFoundError:
     pass
+
+if TYPE_CHECKING:
+    from .user.task import TaskSet
 
 version = locust.__version__
 
@@ -91,16 +95,10 @@
     locustfile = locustfiles[0] if locustfiles_length == 1 else None
 
     # Importing Locustfile(s) - setting available UserClasses and ShapeClasses to choose from in UI
-<<<<<<< HEAD
     user_classes: dict[str, type[locust.User]] = {}
     available_user_classes: dict[str, type[locust.User]] = {}
     available_shape_classes: dict[str, locust.LoadTestShape] = {}
-=======
-    user_classes: dict[str, locust.User] = {}
-    available_user_classes = {}
-    available_shape_classes = {}
-    available_user_tasks = {}
->>>>>>> 13a76d6c
+    available_user_tasks: dict[str, list[TaskSet | Callable] | None] = {}
     shape_class = None
     for _locustfile in locustfiles:
         docstring, _user_classes, shape_classes = load_locustfile(_locustfile)
