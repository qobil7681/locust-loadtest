import random
import time

<<<<<<< HEAD
from locust.core import User, TaskSet
=======
from locust import Locust, TaskSet, between, constant, constant_pacing
>>>>>>> 042b0923
from locust.exception import MissingWaitTimeError

from .testcases import LocustTestCase


class TestWaitTime(LocustTestCase):
    def test_between(self):
        class MyUser(User):
            wait_time = between(3, 9)
        class TaskSet1(TaskSet):
            pass
        class TaskSet2(TaskSet):
            wait_time = between(20.0, 21.0)
        
        u = MyUser(self.environment)
        ts1 = TaskSet1(u)
        ts2 = TaskSet2(u)
        for i in range(100):
            w = u.wait_time()
            self.assertGreaterEqual(w, 3)
            self.assertLessEqual(w, 9)
            w = ts1.wait_time()
            self.assertGreaterEqual(w, 3)
            self.assertLessEqual(w, 9)
        for i in range(100):
            w = ts2.wait_time()
            self.assertGreaterEqual(w, 20)
            self.assertLessEqual(w, 21)
    
    def test_constant(self):
        class MyUser(User):
            wait_time = constant(13)
        class TaskSet1(TaskSet):
            pass
        self.assertEqual(13, MyUser(self.environment).wait_time())
        self.assertEqual(13, TaskSet1(MyUser(self.environment)).wait_time())
    
    def test_constant_zero(self):
        class MyUser(User):
            wait_time = constant(0)
        class TaskSet1(TaskSet):
            pass
<<<<<<< HEAD
        self.assertEqual(0, MyUser(self.environment).wait_time())
        self.assertEqual(0, TaskSet1(MyUser(self.environment)).wait_time())
        start_time = time.time()
        TaskSet1(MyUser(self.environment)).wait()
=======
        self.assertEqual(0, User(self.environment).wait_time())
        self.assertEqual(0, TaskSet1(User(self.environment)).wait_time())
        taskset = TaskSet1(User(self.environment))
        start_time = time.time()
        taskset.wait()
>>>>>>> 042b0923
        self.assertLess(time.time() - start_time, 0.002)
    
    def test_constant_pacing(self):
        class MyUser(User):
            wait_time = constant_pacing(0.1)
        class TS(TaskSet):
            pass
        ts = TS(MyUser(self.environment))
        
        ts2 = TS(MyUser(self.environment))
        
        previous_time = time.time()
        for i in range(7):
            ts.wait()
            since_last_run = time.time() - previous_time
            self.assertLess(abs(0.1 - since_last_run), 0.02)
            previous_time = time.time()
            time.sleep(random.random() * 0.1)
            _ = ts2.wait_time()
            _ = ts2.wait_time()

    def test_missing_wait_time(self):
        class MyUser(User):
            pass
        class TS(TaskSet):
            pass
        self.assertRaises(MissingWaitTimeError, lambda: TS(MyUser(self.environment)).wait_time())
<|MERGE_RESOLUTION|>--- conflicted
+++ resolved
@@ -1,11 +1,7 @@
 import random
 import time
 
-<<<<<<< HEAD
-from locust.core import User, TaskSet
-=======
-from locust import Locust, TaskSet, between, constant, constant_pacing
->>>>>>> 042b0923
+from locust import User, TaskSet, between, constant, constant_pacing
 from locust.exception import MissingWaitTimeError
 
 from .testcases import LocustTestCase
@@ -48,18 +44,11 @@
             wait_time = constant(0)
         class TaskSet1(TaskSet):
             pass
-<<<<<<< HEAD
-        self.assertEqual(0, MyUser(self.environment).wait_time())
-        self.assertEqual(0, TaskSet1(MyUser(self.environment)).wait_time())
-        start_time = time.time()
-        TaskSet1(MyUser(self.environment)).wait()
-=======
         self.assertEqual(0, User(self.environment).wait_time())
         self.assertEqual(0, TaskSet1(User(self.environment)).wait_time())
         taskset = TaskSet1(User(self.environment))
         start_time = time.time()
         taskset.wait()
->>>>>>> 042b0923
         self.assertLess(time.time() - start_time, 0.002)
     
     def test_constant_pacing(self):
