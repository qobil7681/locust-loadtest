--- conflicted
+++ resolved
@@ -304,11 +304,7 @@
 
     def __str__(self):
         try:
-<<<<<<< HEAD
-            fail_percent = (self.num_failures/float(self.num_requests))*100
-=======
-            fail_percent = (self.num_failures/float(self.num_reqs + self.num_failures))*100
->>>>>>> 615e5272
+            fail_percent = (self.num_failures/float(self.num_requests + self.num_failures))*100
         except ZeroDivisionError:
             fail_percent = 0
 
