# -*- coding: utf-8 -*-
import functools
import json
import logging
import os
import re
import socket
import sys
import time
import traceback
from collections import defaultdict
from collections.abc import MutableMapping
from operator import (
    itemgetter,
    methodcaller,
)
from typing import (
    Dict,
    Iterator,
    List,
    ValuesView,
)
from uuid import uuid4

import gevent
import greenlet
import psutil
from gevent.pool import Group

from . import User
from locust import __version__
from .dispatch import UsersDispatcher
from .distribution import weight_users
from .exception import RPCError
from .log import greenlet_exception_logger
from .rpc import (
    Message,
    rpc,
)
from .stats import (
    RequestStats,
    setup_distributed_stats_event_listeners,
)

logger = logging.getLogger(__name__)


STATE_INIT, STATE_SPAWNING, STATE_RUNNING, STATE_CLEANUP, STATE_STOPPING, STATE_STOPPED, STATE_MISSING = [
    "ready",
    "spawning",
    "running",
    "cleanup",
    "stopping",
    "stopped",
    "missing",
]
WORKER_REPORT_INTERVAL = 3.0
CPU_MONITOR_INTERVAL = 5.0
HEARTBEAT_INTERVAL = 1
HEARTBEAT_LIVENESS = 3
FALLBACK_INTERVAL = 5


greenlet_exception_handler = greenlet_exception_logger(logger)


class Runner:
    """
    Orchestrates the load test by starting and stopping the users.

    Use one of the :meth:`create_local_runner <locust.env.Environment.create_local_runner>`,
    :meth:`create_master_runner <locust.env.Environment.create_master_runner>` or
    :meth:`create_worker_runner <locust.env.Environment.create_worker_runner>` methods on
    the :class:`Environment <locust.env.Environment>` instance to create a runner of the
    desired type.
    """

    def __init__(self, environment):
        self.environment = environment
        self.user_greenlets = Group()
        self.greenlet = Group()
        self.state = STATE_INIT
        self.spawning_greenlet = None
        self.shape_greenlet = None
        self.shape_last_state = None
        self.current_cpu_usage = 0
        self.cpu_warning_emitted = False
        self.worker_cpu_warning_emitted = False
        self.greenlet.spawn(self.monitor_cpu).link_exception(greenlet_exception_handler)
        self.exceptions = {}
        self.target_user_classes_count: Dict[str, int] = {}
        self.custom_messages = {}

        # set up event listeners for recording requests
        def on_request_success(request_type, name, response_time, response_length, **_kwargs):
            self.stats.log_request(request_type, name, response_time, response_length)

        def on_request_failure(request_type, name, response_time, response_length, exception, **_kwargs):
            self.stats.log_request(request_type, name, response_time, response_length)
            self.stats.log_error(request_type, name, exception)

        # temporarily set log level to ignore warnings to suppress deprication message
        loglevel = logging.getLogger().level
        logging.getLogger().setLevel(logging.ERROR)
        self.environment.events.request_success.add_listener(on_request_success)
        self.environment.events.request_failure.add_listener(on_request_failure)
        logging.getLogger().setLevel(loglevel)

        self.connection_broken = False

        # register listener that resets stats when spawning is complete
        def on_spawning_complete(user_count):
            self.update_state(STATE_RUNNING)
            if environment.reset_stats:
                logger.info("Resetting stats\n")
                self.stats.reset_all()

        self.environment.events.spawning_complete.add_listener(on_spawning_complete)

    def __del__(self):
        # don't leave any stray greenlets if runner is removed
        if self.greenlet and len(self.greenlet) > 0:
            self.greenlet.kill(block=False)

    @property
    def user_classes(self):
        return self.environment.user_classes

    @property
    def user_classes_by_name(self):
        return self.environment.user_classes_by_name

    @property
    def stats(self) -> RequestStats:
        return self.environment.stats

    @property
    def errors(self):
        return self.stats.errors

    @property
    def user_count(self):
        """
        :returns: Number of currently running users
        """
        return len(self.user_greenlets)

    @property
    def user_classes_count(self) -> Dict[str, int]:
        """
        :returns: Number of currently running users for each user class
        """
        user_classes_count = {user_class.__name__: 0 for user_class in self.user_classes}
        for user_greenlet in self.user_greenlets:
            try:
                user = user_greenlet.args[0]
            except IndexError:
                # TODO: Find out why args is sometimes empty. In gevent code,
                #       the supplied args are cleared in the gevent.greenlet.Greenlet.__free,
                #       so it seems a good place to start investigating. My suspicion is that
                #       the supplied args are emptied whenever the greenlet is dead, so we can
                #       simply ignore the greenlets with empty args.
                logger.debug(
                    "ERROR: While calculating number of running users, we encountered a user that didnt have proper args %s (user_greenlet.dead=%s)",
                    user_greenlet,
                    user_greenlet.dead,
                )
                continue
            user_classes_count[user.__class__.__name__] += 1
        return user_classes_count

    def update_state(self, new_state):
        """
        Updates the current state
        """
        # I (cyberwiz) commented out this logging, because it is too noisy even for debug level
        # Uncomment it if you are specifically debugging state transitions
        # logger.debug("Updating state to '%s', old state was '%s'" % (new_state, self.state))
        self.state = new_state

    def cpu_log_warning(self):
        """Called at the end of the test to repeat the warning & return the status"""
        if self.cpu_warning_emitted:
            logger.warning(
                "CPU usage was too high at some point during the test! See https://docs.locust.io/en/stable/running-locust-distributed.html for how to distribute the load over multiple CPU cores or machines"
            )
            return True
        return False

    def spawn_users(self, user_classes_spawn_count: Dict[str, int], wait: bool = False):
        if self.state == STATE_INIT or self.state == STATE_STOPPED:
            self.update_state(STATE_SPAWNING)

        logger.debug(
            "Spawning additional %s (%s already running)..."
            % (json.dumps(user_classes_spawn_count), json.dumps(self.user_classes_count))
        )

<<<<<<< HEAD
        def spawn():
            sleep_time = 1.0 / spawn_rate
            new_users = []
            while True:
                if not bucket:
                    logger.info(
                        "All users spawned: %s (%i total running)"
                        % (
                            ", ".join(["%s: %d" % (name, count) for name, count in occurrence_count.items()]),
                            len(self.user_greenlets),
                        )
                    )
                    self.environment.events.spawning_complete.fire(user_count=len(self.user_greenlets))
                    return new_users

                user_class = bucket.pop(random.randint(0, len(bucket) - 1))
                occurrence_count[user_class.__name__] += 1
                new_user = user_class(self.environment)
                new_users.append(new_user)
=======
        def spawn(user_class: str, spawn_count: int):
            n = 0
            while n < spawn_count:
                new_user = self.user_classes_by_name[user_class](self.environment)
>>>>>>> e6a0e949
                new_user.start(self.user_greenlets)
                n += 1
                if n % 10 == 0 or n == spawn_count:
                    logger.debug("%i users spawned" % self.user_count)
            logger.debug("All users of class %s spawned" % user_class)

        for user_class, spawn_count in user_classes_spawn_count.items():
            spawn(user_class, spawn_count)

<<<<<<< HEAD
        spawned = spawn()
=======
>>>>>>> e6a0e949
        if wait:
            self.user_greenlets.join()
            logger.info("All users stopped\n")
        return spawned

    def stop_users(self, user_classes_stop_count: Dict[str, int]):
        async_calls_to_stop = Group()
        stop_group = Group()

        for user_class, stop_count in user_classes_stop_count.items():
            if self.user_classes_count[user_class] == 0:
                continue

            to_stop = []
            for user_greenlet in self.user_greenlets:
                if len(to_stop) == stop_count:
                    break
                try:
                    user = user_greenlet.args[0]
                except IndexError:
                    logger.error(
                        "While stopping users, we encountered a user that didnt have proper args %s", user_greenlet
                    )
                    continue
                if isinstance(user, self.user_classes_by_name[user_class]):
                    to_stop.append(user)

            if not to_stop:
                continue

            while True:
                user_to_stop: User = to_stop.pop()
                logger.debug("Stopping %s" % user_to_stop.greenlet.name)
                if user_to_stop.greenlet is greenlet.getcurrent():
                    # User called runner.quit(), so don't block waiting for killing to finish
                    user_to_stop.group.killone(user_to_stop.greenlet, block=False)
                elif self.environment.stop_timeout:
                    async_calls_to_stop.add(gevent.spawn_later(0, user_to_stop.stop, force=False))
                    stop_group.add(user_to_stop.greenlet)
                else:
                    async_calls_to_stop.add(gevent.spawn_later(0, user_to_stop.stop, force=True))
                if not to_stop:
                    break

        async_calls_to_stop.join()

        if not stop_group.join(timeout=self.environment.stop_timeout):
            logger.info(
                "Not all users finished their tasks & terminated in %s seconds. Stopping them..."
                % self.environment.stop_timeout
            )
            stop_group.kill(block=True)

        logger.debug(
            "%g users have been stopped, %g still running", sum(user_classes_stop_count.values()), self.user_count
        )

    def monitor_cpu(self):
        process = psutil.Process()
        while True:
            self.current_cpu_usage = process.cpu_percent()
            if self.current_cpu_usage > 90 and not self.cpu_warning_emitted:
                logging.warning(
                    "CPU usage above 90%! This may constrain your throughput and may even give inconsistent response time measurements! See https://docs.locust.io/en/stable/running-locust-distributed.html for how to distribute the load over multiple CPU cores or machines"
                )
                self.cpu_warning_emitted = True
            gevent.sleep(CPU_MONITOR_INTERVAL)

    def start(self, user_count: int, spawn_rate: float, wait: bool = False):
        """
        Start running a load test

        :param user_count: Total number of users to start
        :param spawn_rate: Number of users to spawn per second
        :param wait: If True calls to this method will block until all users are spawned.
                     If False (the default), a greenlet that spawns the users will be
                     started and the call to this method will return immediately.
        """
        if self.state != STATE_RUNNING and self.state != STATE_SPAWNING:
            self.stats.clear_all()
            self.exceptions = {}
            self.cpu_warning_emitted = False
            self.worker_cpu_warning_emitted = False

        if wait and user_count - self.user_count > spawn_rate:
            raise ValueError("wait is True but the amount of users to add is greater than the spawn rate")

        for user_class in self.user_classes:
            if self.environment.host is not None:
                user_class.host = self.environment.host

        self.target_user_classes_count = weight_users(self.user_classes, user_count)

        local_worker_node = WorkerNode(id="local")
        local_worker_node.user_classes_count = self.user_classes_count

        if self.state != STATE_INIT and self.state != STATE_STOPPED:
            self.update_state(STATE_SPAWNING)

        logger.info("Ramping to %d users using a %.2f spawn rate" % (user_count, spawn_rate))

        try:
            for dispatched_users in UsersDispatcher(
                worker_nodes=[local_worker_node],
                user_classes_count=self.target_user_classes_count,
                spawn_rate=spawn_rate,
            ):
                user_classes_spawn_count = {}
                user_classes_stop_count = {}
                user_classes_count = dispatched_users[local_worker_node.id]
                logger.debug("Ramping to %s" % _format_user_classes_count_for_log(user_classes_count))
                for user_class, user_class_count in user_classes_count.items():
                    if self.user_classes_count[user_class] > user_class_count:
                        user_classes_stop_count[user_class] = self.user_classes_count[user_class] - user_class_count
                    elif self.user_classes_count[user_class] < user_class_count:
                        user_classes_spawn_count[user_class] = user_class_count - self.user_classes_count[user_class]

                if wait:
                    # spawn_users will block, so we need to call stop_users first
                    self.stop_users(user_classes_stop_count)
                    self.spawn_users(user_classes_spawn_count, wait)
                else:
                    # call spawn_users before stopping the users since stop_users
                    # can be blocking because of the stop_timeout
                    self.spawn_users(user_classes_spawn_count, wait)
                    self.stop_users(user_classes_stop_count)

        except KeyboardInterrupt:
            # We need to catch keyboard interrupt. Otherwise, if KeyboardInterrupt is received while in
            # a gevent.sleep inside the dispatch_users function, locust won't gracefully shutdown.
            self.quit()

        logger.info("All users spawned: %s" % _format_user_classes_count_for_log(self.user_classes_count))

        self.environment.events.spawning_complete.fire(user_count=sum(self.target_user_classes_count.values()))

    def start_shape(self):
        if self.shape_greenlet:
            logger.info("There is an ongoing shape test running. Editing is disabled")
            return

        logger.info("Shape test starting. User count and spawn rate are ignored for this type of load test")
        self.update_state(STATE_INIT)
        self.shape_greenlet = self.greenlet.spawn(self.shape_worker)
        self.shape_greenlet.link_exception(greenlet_exception_handler)
        self.environment.shape_class.reset_time()

    def shape_worker(self):
        logger.info("Shape worker starting")
        while self.state == STATE_INIT or self.state == STATE_SPAWNING or self.state == STATE_RUNNING:
            new_state = self.environment.shape_class.tick()
            if new_state is None:
                logger.info("Shape test stopping")
                if self.environment.parsed_options and self.environment.parsed_options.headless:
                    self.quit()
                else:
                    self.stop()
                self.shape_greenlet = None
                self.shape_last_state = None
                return
            elif self.shape_last_state == new_state:
                gevent.sleep(1)
            else:
                user_count, spawn_rate = new_state
                logger.info("Shape test updating to %d users at %.2f spawn rate" % (user_count, spawn_rate))
                # TODO: This `self.start()` call is blocking until the ramp-up is completed. This can leads
                #       to unexpected behaviours such as the one in the following example:
                #       A load test shape has the following stages:
                #           stage 1: (user_count=100, spawn_rate=1) for t < 50s
                #           stage 2: (user_count=120, spawn_rate=1) for t < 100s
                #           stage 3: (user_count=130, spawn_rate=1) for t < 120s
                #        Because the first stage will take 100s to complete, the second stage
                #        will be skipped completely because the shape worker will be blocked
                #        at the `self.start()` of the first stage.
                #        Of couse, this isn't a problem if the load test shape is well-defined.
                #        We should probably use a `gevent.timeout` with a duration a little over
                #        `(user_count - prev_user_count) / spawn_rate` in order to limit the runtime
                #        of each load test shape stage.
                self.start(user_count=user_count, spawn_rate=spawn_rate)
                self.shape_last_state = new_state

    def stop(self):
        """
        Stop a running load test by stopping all running users
        """
        logger.debug("Stopping all users")
        self.update_state(STATE_CLEANUP)

        # if we are currently spawning users we need to kill the spawning greenlet first
        if self.spawning_greenlet and not self.spawning_greenlet.ready():
            self.spawning_greenlet.kill(block=True)

        if self.environment.shape_class is not None and self.shape_greenlet is not greenlet.getcurrent():
            # If the test was not started yet and locust is
            # stopped/quit, shape_greenlet will be None.
            if self.shape_greenlet is not None:
                self.shape_greenlet.kill(block=True)
                self.shape_greenlet = None
            self.shape_last_state = None

        self.stop_users(self.user_classes_count)

        self.update_state(STATE_STOPPED)

        self.cpu_log_warning()

    def quit(self):
        """
        Stop any running load test and kill all greenlets for the runner
        """
        self.stop()
        self.greenlet.kill(block=True)

    def log_exception(self, node_id, msg, formatted_tb):
        key = hash(formatted_tb)
        row = self.exceptions.setdefault(key, {"count": 0, "msg": msg, "traceback": formatted_tb, "nodes": set()})
        row["count"] += 1
        row["nodes"].add(node_id)
        self.exceptions[key] = row

    @property
    def target_user_count(self) -> int:
        return sum(self.target_user_classes_count.values())

    def register_message(self, msg_type, listener):
        """
        Register a listener for a custom message from another node

        :param msg_type: The type of the message to listen for
        :param listener: The function to execute when the message is received
        """
        self.custom_messages[msg_type] = listener


class LocalRunner(Runner):
    """
    Runner for running single process load test
    """

    def __init__(self, environment):
        """
        :param environment: Environment instance
        """
        super().__init__(environment)

        # register listener thats logs the exception for the local runner
        def on_user_error(user_instance, exception, tb):
            formatted_tb = "".join(traceback.format_tb(tb))
            self.log_exception("local", str(exception), formatted_tb)

        self.environment.events.user_error.add_listener(on_user_error)

    def start(self, user_count: int, spawn_rate: float, wait: bool = False):
        if spawn_rate > 100:
            logger.warning(
                "Your selected spawn rate is very high (>100), and this is known to sometimes cause issues. Do you really need to ramp up that fast?"
            )

        if self.state != STATE_RUNNING and self.state != STATE_SPAWNING:
            # if we're not already running we'll fire the test_start event
            self.environment.events.test_start.fire(environment=self.environment)

        if self.spawning_greenlet:
            # kill existing spawning_greenlet before we start a new one
            self.spawning_greenlet.kill(block=True)
        self.spawning_greenlet = self.greenlet.spawn(
            lambda: super(LocalRunner, self).start(user_count, spawn_rate, wait=wait)
        )
        self.spawning_greenlet.link_exception(greenlet_exception_handler)

    def stop(self):
        if self.state == STATE_STOPPED:
            return
        super().stop()
        self.environment.events.test_stop.fire(environment=self.environment)

    def send_message(self, msg_type, data=None):
        """
        Emulates internodal messaging by calling registered listeners

        :param msg_type: The type of the message to emulate sending
        :param data: Optional data to include
        """
        logger.debug(f"Running locally: sending {msg_type} message to self")
        if msg_type in self.custom_messages:
            listener = self.custom_messages[msg_type]
            msg = Message(msg_type, data, "local")
            listener(environment=self.environment, msg=msg)
        else:
            logger.warning(f"Unknown message type recieved: {msg_type}")


class DistributedRunner(Runner):
    def __init__(self, *args, **kwargs):
        super().__init__(*args, **kwargs)
        setup_distributed_stats_event_listeners(self.environment.events, self.stats)


class WorkerNode:
    def __init__(self, id: str, state=STATE_INIT, heartbeat_liveness=HEARTBEAT_LIVENESS):
        self.id: str = id
        self.state = state
        self.heartbeat = heartbeat_liveness
        self.cpu_usage = 0
        self.cpu_warning_emitted = False
        self.user_classes_count: Dict[str, int] = {}

    @property
    def user_count(self) -> int:
        return sum(self.user_classes_count.values())


class WorkerNodes(MutableMapping):
    def __init__(self):
        self._worker_nodes = {}

    def get_by_state(self, state) -> List[WorkerNode]:
        return [c for c in self.values() if c.state == state]

    @property
    def all(self) -> ValuesView[WorkerNode]:
        return self.values()

    @property
    def ready(self) -> List[WorkerNode]:
        return self.get_by_state(STATE_INIT)

    @property
    def spawning(self) -> List[WorkerNode]:
        return self.get_by_state(STATE_SPAWNING)

    @property
    def running(self) -> List[WorkerNode]:
        return self.get_by_state(STATE_RUNNING)

    @property
    def missing(self) -> List[WorkerNode]:
        return self.get_by_state(STATE_MISSING)

    def __setitem__(self, k: str, v: WorkerNode) -> None:
        self._worker_nodes[k] = v

    def __delitem__(self, k: str) -> None:
        del self._worker_nodes[k]

    def __getitem__(self, k: str) -> WorkerNode:
        return self._worker_nodes[k]

    def __len__(self) -> int:
        return len(self._worker_nodes)

    def __iter__(self) -> Iterator[WorkerNode]:
        return iter(self._worker_nodes)


class MasterRunner(DistributedRunner):
    """
    Runner used to run distributed load tests across multiple processes and/or machines.

    MasterRunner doesn't spawn any user greenlets itself. Instead it expects
    :class:`WorkerRunners <WorkerRunner>` to connect to it, which it will then direct
    to start and stop user greenlets. Stats sent back from the
    :class:`WorkerRunners <WorkerRunner>` will aggregated.
    """

    def __init__(self, environment, master_bind_host, master_bind_port):
        """
        :param environment: Environment instance
        :param master_bind_host: Host/interface to use for incoming worker connections
        :param master_bind_port: Port to use for incoming worker connections
        """
        super().__init__(environment)
        self.worker_cpu_warning_emitted = False
        self.master_bind_host = master_bind_host
        self.master_bind_port = master_bind_port
        self.spawn_rate: float = 0

        self.clients = WorkerNodes()
        try:
            self.server = rpc.Server(master_bind_host, master_bind_port)
        except RPCError as e:
            if e.args[0] == "Socket bind failure: Address already in use":
                port_string = (
                    master_bind_host + ":" + str(master_bind_port) if master_bind_host != "*" else str(master_bind_port)
                )
                logger.error(
                    f"The Locust master port ({port_string}) was busy. Close any applications using that port - perhaps an old instance of Locust master is still running? ({e.args[0]})"
                )
                sys.exit(1)
            else:
                raise

        self.greenlet.spawn(self.heartbeat_worker).link_exception(greenlet_exception_handler)
        self.greenlet.spawn(self.client_listener).link_exception(greenlet_exception_handler)

        # listener that gathers info on how many users the worker has spawned
        def on_worker_report(client_id, data):
            if client_id not in self.clients:
                logger.info("Discarded report from unrecognized worker %s", client_id)
                return
            self.clients[client_id].user_classes_count = data["user_classes_count"]

        self.environment.events.worker_report.add_listener(on_worker_report)

        # register listener that sends quit message to worker nodes
        def on_quitting(environment, **kw):
            self.quit()

        self.environment.events.quitting.add_listener(on_quitting)

    @property
    def user_count(self) -> int:
        return sum(c.user_count for c in self.clients.values())

    def cpu_log_warning(self):
        warning_emitted = Runner.cpu_log_warning(self)
        if self.worker_cpu_warning_emitted:
            logger.warning("CPU usage threshold was exceeded on workers during the test!")
            warning_emitted = True
        return warning_emitted

    def start(self, user_count: int, spawn_rate: float, **kwargs) -> None:
        num_workers = len(self.clients.ready) + len(self.clients.running) + len(self.clients.spawning)
        if not num_workers:
            logger.warning(
                "You are running in distributed mode but have no worker servers connected. "
                "Please connect workers prior to swarming."
            )
            return

        for user_class in self.user_classes:
            if self.environment.host is not None:
                user_class.host = self.environment.host

        self.target_user_classes_count = weight_users(self.user_classes, user_count)

        self.spawn_rate = spawn_rate

        logger.info(
            "Sending spawn jobs of %d users at %.2f spawn rate to %d ready clients"
            % (user_count, spawn_rate, num_workers)
        )

        worker_spawn_rate = float(spawn_rate) / (num_workers or 1)
        if worker_spawn_rate > 100:
            logger.warning(
                "Your selected spawn rate is very high (>100/worker), and this is known to sometimes cause issues. Do you really need to ramp up that fast?"
            )

        # Since https://github.com/locustio/locust/pull/1621, the master is responsible for dispatching and controlling
        # the total spawn rate which is more CPU intensive for the master. The number 200 is a little arbitrary as the computational
        # load on the master greatly depends on the number of workers and the number of user classes. For instance,
        # 5 user classes and 5 workers can easily do 200/s. However, 200/s with 50 workers and 20 user classes will likely make the
        # dispatch very slow because of the required computations. I (@mboutet) doubt that many Locust's users are
        # spawning that rapidly. If so, then they'll likely open issues on GitHub in which case I'll (@mboutet) take a look.
        if spawn_rate > 200:
            logger.warning(
                "Your selected total spawn rate is quite high (>200), and this is known to sometimes cause performance issues on the master. "
                "Do you really need to ramp up that fast? If so and if encountering performance issues on the master, free to open an issue."
            )

        if self.state != STATE_RUNNING and self.state != STATE_SPAWNING:
            self.stats.clear_all()
            self.exceptions = {}
            self.environment.events.test_start.fire(environment=self.environment)
            if self.environment.shape_class:
                self.environment.shape_class.reset_time()

        self.update_state(STATE_SPAWNING)

        try:
            for dispatched_users in UsersDispatcher(
                worker_nodes=self.clients.ready + self.clients.running + self.clients.spawning,
                user_classes_count=self.target_user_classes_count,
                spawn_rate=spawn_rate,
            ):
                dispatch_greenlets = Group()
                for worker_node_id, worker_user_classes_count in dispatched_users.items():
                    data = {
                        "timestamp": time.time(),
                        "user_classes_count": worker_user_classes_count,
                        "host": self.environment.host,
                        "stop_timeout": self.environment.stop_timeout,
                    }
                    dispatch_greenlets.add(
                        gevent.spawn_later(
                            0,
                            self.server.send_to_client,
                            Message("spawn", data, worker_node_id),
                        )
                    )
                dispatched_user_count = sum(map(sum, map(methodcaller("values"), dispatched_users.values())))
                logger.debug(
                    "Sending spawn messages for %g total users to %i client(s)",
                    dispatched_user_count,
                    len(dispatch_greenlets),
                )
                dispatch_greenlets.join()

                logger.debug(
                    "Currently spawned users: %s" % _format_user_classes_count_for_log(self.reported_user_classes_count)
                )

        except KeyboardInterrupt:
            # We need to catch keyboard interrupt. Otherwise, if KeyboardInterrupt is received while in
            # a gevent.sleep inside the dispatch_users function, locust won't gracefully shutdown.
            self.quit()

        # Wait a little for workers to report their users to the master
        # so that we can give an accurate log message below and fire the `spawning_complete` event
        # when the user count is really at the desired value.
        timeout = gevent.Timeout(self._wait_for_workers_report_after_ramp_up())
        timeout.start()
        try:
            while self.user_count != self.target_user_count:
                gevent.sleep()
        except gevent.Timeout:
            pass
        finally:
            timeout.cancel()

        self.environment.events.spawning_complete.fire(user_count=sum(self.target_user_classes_count.values()))

        logger.info("All users spawned: %s" % _format_user_classes_count_for_log(self.reported_user_classes_count))

    @functools.lru_cache()
    def _wait_for_workers_report_after_ramp_up(self) -> float:
        """
        The amount of time to wait after a ramp-up in order for all the workers to report their state
        to the master. If not supplied by the user, it is 100ms by default. If the supplied value is a number,
        it is taken as-is. If the supplied value is a pattern like "some_number * WORKER_REPORT_INTERVAL",
        the value will be "some_number * WORKER_REPORT_INTERVAL". The most sensible value would be something
        like "1.25 * WORKER_REPORT_INTERVAL". However, some users might find it too high, so it is left
        to a really small value of 100ms by default.
        """
        locust_wait_for_workers_report_after_ramp_up = os.getenv("LOCUST_WAIT_FOR_WORKERS_REPORT_AFTER_RAMP_UP")
        if locust_wait_for_workers_report_after_ramp_up is None:
            return 0.1

        match = re.search(
            r"^(?P<coeff>(\d+)|(\d+\.\d+))[ ]*\*[ ]*WORKER_REPORT_INTERVAL$",
            locust_wait_for_workers_report_after_ramp_up,
        )
        if match is None:
            assert float(locust_wait_for_workers_report_after_ramp_up) >= 0
            return float(locust_wait_for_workers_report_after_ramp_up)

        if match is not None:
            return float(match.group("coeff")) * WORKER_REPORT_INTERVAL

        assert False, "not supposed to reach that"

    def stop(self):
        if self.state not in [STATE_INIT, STATE_STOPPED, STATE_STOPPING]:
            logger.debug("Stopping...")
            self.update_state(STATE_STOPPING)

            if self.environment.shape_class is not None and self.shape_greenlet is not greenlet.getcurrent():
                self.shape_greenlet.kill(block=True)
                self.shape_greenlet = None
                self.shape_last_state = None

            for client in self.clients.all:
                logger.debug("Sending stop message to client %s" % client.id)
                self.server.send_to_client(Message("stop", None, client.id))

            # Give an additional 60s for all workers to stop
            timeout = gevent.Timeout(self.environment.stop_timeout or 0 + 60)
            timeout.start()
            try:
                while self.user_count != 0:
                    gevent.sleep(1)
            except gevent.Timeout:
                logger.error("Timeout waiting for all workers to stop")
            finally:
                timeout.cancel()

            self.environment.events.test_stop.fire(environment=self.environment)

    def quit(self):
        self.stop()
        logger.debug("Quitting...")
        for client in self.clients.all:
            logger.debug("Sending quit message to client %s" % (client.id))
            self.server.send_to_client(Message("quit", None, client.id))
        gevent.sleep(0.5)  # wait for final stats report from all workers
        self.greenlet.kill(block=True)

    def check_stopped(self):
        if (
            not self.state == STATE_INIT
            and not self.state == STATE_STOPPED
            and all(map(lambda x: x.state not in (STATE_RUNNING, STATE_SPAWNING, STATE_INIT), self.clients.all))
        ):
            self.update_state(STATE_STOPPED)

    def heartbeat_worker(self):
        while True:
            gevent.sleep(HEARTBEAT_INTERVAL)
            if self.connection_broken:
                self.reset_connection()
                continue

            for client in self.clients.all:
                if client.heartbeat < 0 and client.state != STATE_MISSING:
                    logger.info("Worker %s failed to send heartbeat, setting state to missing." % str(client.id))
                    client.state = STATE_MISSING
                    client.user_classes_count = {}
                    if self.worker_count <= 0:
                        logger.info("The last worker went missing, stopping test.")
                        self.stop()
                        self.check_stopped()
                else:
                    client.heartbeat -= 1

    def reset_connection(self):
        logger.info("Reset connection to worker")
        try:
            self.server.close()
            self.server = rpc.Server(self.master_bind_host, self.master_bind_port)
        except RPCError as e:
            logger.error("Temporary failure when resetting connection: %s, will retry later." % (e))

    def client_listener(self):
        while True:
            try:
                client_id, msg = self.server.recv_from_client()
            except RPCError as e:
                logger.error("RPCError found when receiving from client: %s" % (e))
                self.connection_broken = True
                gevent.sleep(FALLBACK_INTERVAL)
                continue
            self.connection_broken = False
            msg.node_id = client_id
            if msg.type == "client_ready":
                if not msg.data:
                    logger.error(f"An old (pre 2.0) worker tried to connect ({client_id}). That's not going to work.")
                    continue
                elif msg.data != __version__:
                    logger.warning(
                        f"A worker ({client_id}) running a different version ({msg.data}) connected, master version is {__version__}"
                    )
                worker_node_id = msg.node_id
                self.clients[worker_node_id] = WorkerNode(worker_node_id, heartbeat_liveness=HEARTBEAT_LIVENESS)
                logger.info(
                    "Client %r reported as ready. Currently %i clients ready to swarm."
                    % (worker_node_id, len(self.clients.ready + self.clients.running + self.clients.spawning))
                )
                if self.state == STATE_RUNNING or self.state == STATE_SPAWNING:
                    # balance the load distribution when new client joins
                    self.start(self.target_user_count, self.spawn_rate)
                # emit a warning if the worker's clock seem to be out of sync with our clock
                # if abs(time() - msg.data["time"]) > 5.0:
                #    warnings.warn("The worker node's clock seem to be out of sync. For the statistics to be correct the different locust servers need to have synchronized clocks.")
            elif msg.type == "client_stopped":
                del self.clients[msg.node_id]
                logger.info("Removing %s client from running clients" % (msg.node_id))
            elif msg.type == "heartbeat":
                if msg.node_id in self.clients:
                    c = self.clients[msg.node_id]
                    c.heartbeat = HEARTBEAT_LIVENESS
                    client_state = msg.data["state"]
                    if c.state == STATE_MISSING:
                        logger.info(
                            "Worker %s self-healed with heartbeat, setting state to %s." % (str(c.id), client_state)
                        )
                        user_classes_count = msg.data.get("user_classes_count")
                        if user_classes_count:
                            c.user_classes_count = user_classes_count
                    c.state = client_state
                    c.cpu_usage = msg.data["current_cpu_usage"]
                    if not c.cpu_warning_emitted and c.cpu_usage > 90:
                        self.worker_cpu_warning_emitted = True  # used to fail the test in the end
                        c.cpu_warning_emitted = True  # used to suppress logging for this node
                        logger.warning(
                            "Worker %s exceeded cpu threshold (will only log this once per worker)" % (msg.node_id)
                        )
            elif msg.type == "stats":
                self.environment.events.worker_report.fire(client_id=msg.node_id, data=msg.data)
            elif msg.type == "spawning":
                self.clients[msg.node_id].state = STATE_SPAWNING
            elif msg.type == "spawning_complete":
                self.clients[msg.node_id].state = STATE_RUNNING
                self.clients[msg.node_id].user_classes_count = msg.data["user_classes_count"]
            elif msg.type == "quit":
                if msg.node_id in self.clients:
                    del self.clients[msg.node_id]
                    logger.info(
                        "Client %r quit. Currently %i clients connected." % (msg.node_id, len(self.clients.ready))
                    )
                    if self.worker_count - len(self.clients.missing) <= 0:
                        logger.info("The last worker quit, stopping test.")
                        self.stop()
                        if self.environment.parsed_options and self.environment.parsed_options.headless:
                            self.quit()
            elif msg.type == "exception":
                self.log_exception(msg.node_id, msg.data["msg"], msg.data["traceback"])
            elif msg.type in self.custom_messages:
                logger.debug(f"Recieved {msg.type} message from worker {msg.node_id}")
                self.custom_messages[msg.type](environment=self.environment, msg=msg)
            else:
                logger.warning(f"Unknown message type recieved from worker {msg.node_id}: {msg.type}")

            self.check_stopped()

    @property
    def worker_count(self):
        return len(self.clients.ready) + len(self.clients.spawning) + len(self.clients.running)

    @property
    def reported_user_classes_count(self) -> Dict[str, int]:
        reported_user_classes_count = defaultdict(lambda: 0)
        for client in self.clients.ready + self.clients.spawning + self.clients.running:
            for name, count in client.user_classes_count.items():
                reported_user_classes_count[name] += count
        return reported_user_classes_count

    def send_message(self, msg_type, data=None, client_id=None):
        """
        Sends a message to attached worker node(s)

        :param msg_type: The type of the message to send
        :param data: Optional data to send
        :param client_id: Optional id of the target worker node.
                            If None, will send to all attached workers
        """
        if client_id:
            logger.debug(f"Sending {msg_type} message to client {client_id}")
            self.server.send_to_client(Message(msg_type, data, client_id))
        else:
            for client in self.clients.all:
                logger.debug(f"Sending {msg_type} message to client {client.id}")
                self.server.send_to_client(Message(msg_type, data, client.id))


class WorkerRunner(DistributedRunner):
    """
    Runner used to run distributed load tests across multiple processes and/or machines.

    WorkerRunner connects to a :class:`MasterRunner` from which it'll receive
    instructions to start and stop user greenlets. The WorkerRunner will periodically
    take the stats generated by the running users and send back to the :class:`MasterRunner`.
    """

    def __init__(self, environment, master_host, master_port):
        """
        :param environment: Environment instance
        :param master_host: Host/IP to use for connection to the master
        :param master_port: Port to use for connecting to the master
        """
        super().__init__(environment)
        self.worker_state = STATE_INIT
        self.client_id = socket.gethostname() + "_" + uuid4().hex
        self.master_host = master_host
        self.master_port = master_port
        self.worker_cpu_warning_emitted = False
        self.client = rpc.Client(master_host, master_port, self.client_id)
        self.greenlet.spawn(self.heartbeat).link_exception(greenlet_exception_handler)
        self.greenlet.spawn(self.worker).link_exception(greenlet_exception_handler)
        self.client.send(Message("client_ready", __version__, self.client_id))
        self.greenlet.spawn(self.stats_reporter).link_exception(greenlet_exception_handler)

        # register listener for when all users have spawned, and report it to the master node
        def on_spawning_complete(user_count):
            assert user_count == sum(self.user_classes_count.values())
            self.client.send(
                Message(
                    "spawning_complete",
                    {"user_classes_count": self.user_classes_count, "user_count": self.user_count},
                    self.client_id,
                )
            )
            self.worker_state = STATE_RUNNING

        self.environment.events.spawning_complete.add_listener(on_spawning_complete)

        # register listener that adds the current number of spawned users to the report that is sent to the master node
        def on_report_to_master(client_id, data):
            data["user_classes_count"] = self.user_classes_count
            data["user_count"] = self.user_count

        self.environment.events.report_to_master.add_listener(on_report_to_master)

        # register listener that sends quit message to master
        def on_quitting(environment, **kw):
            self.client.send(Message("quit", None, self.client_id))

        self.environment.events.quitting.add_listener(on_quitting)

        # register listener thats sends user exceptions to master
        def on_user_error(user_instance, exception, tb):
            formatted_tb = "".join(traceback.format_tb(tb))
            self.client.send(Message("exception", {"msg": str(exception), "traceback": formatted_tb}, self.client_id))

        self.environment.events.user_error.add_listener(on_user_error)

    def start(self, user_count, spawn_rate, wait=False):
        raise NotImplementedError("use start_worker")

    def start_worker(self, user_classes_count: Dict[str, int], **kwargs):
        """
        Start running a load test as a worker

        :param user_classes_count: Users to run
        """
        self.target_user_classes_count = user_classes_count

        if self.worker_state != STATE_RUNNING and self.worker_state != STATE_SPAWNING:
            self.stats.clear_all()
            self.exceptions = {}
            self.cpu_warning_emitted = False
            self.worker_cpu_warning_emitted = False

        for user_class in self.user_classes:
            if self.environment.host is not None:
                user_class.host = self.environment.host

        user_classes_spawn_count = {}
        user_classes_stop_count = {}

        for user_class, user_class_count in user_classes_count.items():
            if self.user_classes_count[user_class] > user_class_count:
                user_classes_stop_count[user_class] = self.user_classes_count[user_class] - user_class_count
            elif self.user_classes_count[user_class] < user_class_count:
                user_classes_spawn_count[user_class] = user_class_count - self.user_classes_count[user_class]

        # call spawn_users before stopping the users since stop_users
        # can be blocking because of the stop_timeout
        self.spawn_users(user_classes_spawn_count)
        self.stop_users(user_classes_stop_count)

        self.environment.events.spawning_complete.fire(user_count=sum(self.user_classes_count.values()))

    def heartbeat(self):
        while True:
            try:
                self.client.send(
                    Message(
                        "heartbeat",
                        {
                            "state": self.worker_state,
                            "current_cpu_usage": self.current_cpu_usage,
                            "user_classes_count": self.user_classes_count,
                        },
                        self.client_id,
                    )
                )
            except RPCError as e:
                logger.error("RPCError found when sending heartbeat: %s" % (e))
                self.reset_connection()
            gevent.sleep(HEARTBEAT_INTERVAL)

    def reset_connection(self):
        logger.info("Reset connection to master")
        try:
            self.client.close()
            self.client = rpc.Client(self.master_host, self.master_port, self.client_id)
        except RPCError as e:
            logger.error("Temporary failure when resetting connection: %s, will retry later." % (e))

    def worker(self):
        last_received_spawn_timestamp = 0
        while True:
            try:
                msg = self.client.recv()
            except RPCError as e:
                logger.error("RPCError found when receiving from master: %s" % (e))
                continue
            if msg.type == "spawn":
                self.worker_state = STATE_SPAWNING
                self.client.send(Message("spawning", None, self.client_id))
                job = msg.data
                if job["timestamp"] <= last_received_spawn_timestamp:
                    logger.info(
                        "Discard spawn message with older or equal timestamp than timestamp of previous spawn message"
                    )
                    continue
                self.environment.host = job["host"]
                self.environment.stop_timeout = job["stop_timeout"]
                if self.spawning_greenlet:
                    # kill existing spawning greenlet before we launch new one
                    self.spawning_greenlet.kill(block=True)
                self.spawning_greenlet = self.greenlet.spawn(lambda: self.start_worker(job["user_classes_count"]))
                self.spawning_greenlet.link_exception(greenlet_exception_handler)
                last_received_spawn_timestamp = job["timestamp"]
            elif msg.type == "stop":
                self.stop()
                self.client.send(Message("client_stopped", None, self.client_id))
                # +additional_wait is just a small buffer to account for the random network latencies and/or other
                # random delays inherent to distributed systems.
                additional_wait = int(os.getenv("LOCUST_WORKER_ADDITIONAL_WAIT_BEFORE_READY_AFTER_STOP", 0))
                gevent.sleep((self.environment.stop_timeout or 0) + additional_wait)
                self.client.send(Message("client_ready", __version__, self.client_id))
                self.worker_state = STATE_INIT
            elif msg.type == "quit":
                logger.info("Got quit message from master, shutting down...")
                self.stop()
                self._send_stats()  # send a final report, in case there were any samples not yet reported
                self.greenlet.kill(block=True)
            elif msg.type in self.custom_messages:
                logger.debug(f"Recieved {msg.type} message from master")
                self.custom_messages[msg.type](environment=self.environment, msg=msg)
            else:
                logger.warning(f"Unknown message type recieved: {msg.type}")

    def stats_reporter(self):
        while True:
            try:
                self._send_stats()
            except RPCError as e:
                logger.error("Temporary connection lost to master server: %s, will retry later." % (e))
            gevent.sleep(WORKER_REPORT_INTERVAL)

    def send_message(self, msg_type, data=None):
        """
        Sends a message to master node

        :param msg_type: The type of the message to send
        :param data: Optional data to send
        """
        logger.debug(f"Sending {msg_type} message to master")
        self.client.send(Message(msg_type, data, self.client_id))

    def _send_stats(self):
        data = {}
        self.environment.events.report_to_master.fire(client_id=self.client_id, data=data)
        self.client.send(Message("stats", data, self.client_id))


def _format_user_classes_count_for_log(user_classes_count: Dict[str, int]) -> str:
    return "{} ({} total users)".format(
        json.dumps(dict(sorted(user_classes_count.items(), key=itemgetter(0)))),
        sum(user_classes_count.values()),
    )<|MERGE_RESOLUTION|>--- conflicted
+++ resolved
@@ -196,49 +196,27 @@
             % (json.dumps(user_classes_spawn_count), json.dumps(self.user_classes_count))
         )
 
-<<<<<<< HEAD
-        def spawn():
-            sleep_time = 1.0 / spawn_rate
-            new_users = []
-            while True:
-                if not bucket:
-                    logger.info(
-                        "All users spawned: %s (%i total running)"
-                        % (
-                            ", ".join(["%s: %d" % (name, count) for name, count in occurrence_count.items()]),
-                            len(self.user_greenlets),
-                        )
-                    )
-                    self.environment.events.spawning_complete.fire(user_count=len(self.user_greenlets))
-                    return new_users
-
-                user_class = bucket.pop(random.randint(0, len(bucket) - 1))
-                occurrence_count[user_class.__name__] += 1
-                new_user = user_class(self.environment)
-                new_users.append(new_user)
-=======
         def spawn(user_class: str, spawn_count: int):
             n = 0
+            new_users = []
             while n < spawn_count:
                 new_user = self.user_classes_by_name[user_class](self.environment)
->>>>>>> e6a0e949
                 new_user.start(self.user_greenlets)
+                new_users.append(new_user)
                 n += 1
                 if n % 10 == 0 or n == spawn_count:
                     logger.debug("%i users spawned" % self.user_count)
             logger.debug("All users of class %s spawned" % user_class)
-
+            return new_users
+
+        new_users = []
         for user_class, spawn_count in user_classes_spawn_count.items():
-            spawn(user_class, spawn_count)
-
-<<<<<<< HEAD
-        spawned = spawn()
-=======
->>>>>>> e6a0e949
+            new_users += spawn(user_class, spawn_count)
+
         if wait:
             self.user_greenlets.join()
             logger.info("All users stopped\n")
-        return spawned
+        return new_users
 
     def stop_users(self, user_classes_stop_count: Dict[str, int]):
         async_calls_to_stop = Group()
