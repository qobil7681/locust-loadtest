--- conflicted
+++ resolved
@@ -21,11 +21,8 @@
 from .stats import (print_error_report, print_percentile_stats, print_stats,
                     stats_printer, stats_writer, write_stat_csvs)
 from .util.timespan import parse_timespan
-<<<<<<< HEAD
 from .wait_time import constant
-=======
 from .web import WebUI
->>>>>>> 268a9d59
 
 _internals = [Locust, HttpLocust]
 version = locust.__version__
