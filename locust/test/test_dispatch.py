from __future__ import annotations
<<<<<<< HEAD
=======

>>>>>>> b7a63e4e
import time
import unittest
import itertools
from operator import attrgetter
<<<<<<< HEAD
from typing import Dict, List, Tuple, Type, Iterator
=======
>>>>>>> b7a63e4e

from locust import User
from locust.dispatch import UsersDispatcher, WeightedUsersDispatcher, FixedUsersDispatcher
from locust.runners import WorkerNode
from locust.test.util import clear_all_functools_lru_cache, ANY
from parameterized import parameterized_class

_TOLERANCE = 0.025

PARAMETER_DISPATCHERS = [
    {"user_dispatcher_class": WeightedUsersDispatcher},
    {"user_dispatcher_class": FixedUsersDispatcher},
]


class TargetUserCount:
    def __init__(self, user_dispatcher_class: Type[UsersDispatcher], user_classes: List[Type[User]]) -> None:
        self.user_dispatcher_class = user_dispatcher_class
        self.user_classes = user_classes
        self.reset()

    def reset(self) -> None:
        self.user_classes_cycle = itertools.cycle(self.user_classes)
        self.target_user_count = {user_class.__name__: 0 for user_class in self.user_classes}

    def __call__(self, user_count: int) -> int | Dict[str, int]:
        if self.user_dispatcher_class == WeightedUsersDispatcher:
            return user_count
        else:
            self.reset()
            for _ in range(user_count):
                user_class = next(self.user_classes_cycle)
                self.target_user_count.update(
                    {user_class.__name__: self.target_user_count.get(user_class.__name__, 0) + 1}
                )

            return self.target_user_count


class UsersDispatcherTestCase(unittest.TestCase):
    user_dispatcher_class: Type[UsersDispatcher]
    sleep_time: float = 0.2


@parameterized_class(PARAMETER_DISPATCHERS)
class TestRampUpUsersFromZero(UsersDispatcherTestCase):
    user_fixed_count: int
    user_weight: int = 1
    target_user_count: int | Dict[str, int]

    @classmethod
    def setUpClass(cls) -> None:
        if cls.user_dispatcher_class == WeightedUsersDispatcher:
            cls.user_fixed_count = 0
            cls.target_user_count = 9
        else:
            cls.user_fixed_count = 3
            cls.target_user_count = {}  # use User.fixed_count values instead

    def test_ramp_up_users_to_3_workers_with_spawn_rate_of_0_5(self) -> None:
        """Final distribution should be {"User1": 3, "User2": 3, "User3": 3}"""

        class User1(User):
            fixed_count = self.user_fixed_count
            weight = self.user_weight

        class User2(User):
            fixed_count = self.user_fixed_count
            weight = self.user_weight

        class User3(User):
            fixed_count = self.user_fixed_count
            weight = self.user_weight

        worker_node1 = WorkerNode("1")
        worker_node2 = WorkerNode("2")
        worker_node3 = WorkerNode("3")

        users_dispatcher = self.user_dispatcher_class(
            worker_nodes=[worker_node1, worker_node2, worker_node3], user_classes=[User1, User2, User3]
        )
        users_dispatcher.new_dispatch(target_user_count=self.target_user_count, spawn_rate=0.5)
        users_dispatcher._wait_between_dispatch = self.sleep_time

        ts = time.perf_counter()
        self.assertDictEqual(
            next(users_dispatcher),
            {
                "1": {"User1": 1, "User2": 0, "User3": 0},
                "2": {"User1": 0, "User2": 0, "User3": 0},
                "3": {"User1": 0, "User2": 0, "User3": 0},
            },
        )
        delta = time.perf_counter() - ts
        self.assertTrue(0 <= delta <= _TOLERANCE, delta)

        ts = time.perf_counter()
        self.assertDictEqual(
            next(users_dispatcher),
            {
                "1": {"User1": 1, "User2": 0, "User3": 0},
                "2": {"User1": 0, "User2": 1, "User3": 0},
                "3": {"User1": 0, "User2": 0, "User3": 0},
            },
        )
        delta = time.perf_counter() - ts
        self.assertTrue(self.sleep_time - _TOLERANCE <= delta <= self.sleep_time + _TOLERANCE, delta)

        ts = time.perf_counter()
        self.assertDictEqual(
            next(users_dispatcher),
            {
                "1": {"User1": 1, "User2": 0, "User3": 0},
                "2": {"User1": 0, "User2": 1, "User3": 0},
                "3": {"User1": 0, "User2": 0, "User3": 1},
            },
        )
        delta = time.perf_counter() - ts
        self.assertTrue(self.sleep_time - _TOLERANCE <= delta <= self.sleep_time + _TOLERANCE, delta)

        ts = time.perf_counter()
        self.assertDictEqual(
            next(users_dispatcher),
            {
                "1": {"User1": 2, "User2": 0, "User3": 0},
                "2": {"User1": 0, "User2": 1, "User3": 0},
                "3": {"User1": 0, "User2": 0, "User3": 1},
            },
        )
        delta = time.perf_counter() - ts
        self.assertTrue(self.sleep_time - _TOLERANCE <= delta <= self.sleep_time + _TOLERANCE, delta)

        ts = time.perf_counter()
        self.assertDictEqual(
            next(users_dispatcher),
            {
                "1": {"User1": 2, "User2": 0, "User3": 0},
                "2": {"User1": 0, "User2": 2, "User3": 0},
                "3": {"User1": 0, "User2": 0, "User3": 1},
            },
        )
        delta = time.perf_counter() - ts
        self.assertTrue(self.sleep_time - _TOLERANCE <= delta <= self.sleep_time + _TOLERANCE, delta)

        ts = time.perf_counter()
        self.assertDictEqual(
            next(users_dispatcher),
            {
                "1": {"User1": 2, "User2": 0, "User3": 0},
                "2": {"User1": 0, "User2": 2, "User3": 0},
                "3": {"User1": 0, "User2": 0, "User3": 2},
            },
        )
        delta = time.perf_counter() - ts
        self.assertTrue(self.sleep_time - _TOLERANCE <= delta <= self.sleep_time + _TOLERANCE, delta)

        ts = time.perf_counter()
        self.assertDictEqual(
            next(users_dispatcher),
            {
                "1": {"User1": 3, "User2": 0, "User3": 0},
                "2": {"User1": 0, "User2": 2, "User3": 0},
                "3": {"User1": 0, "User2": 0, "User3": 2},
            },
        )
        delta = time.perf_counter() - ts
        self.assertTrue(self.sleep_time - _TOLERANCE <= delta <= self.sleep_time + _TOLERANCE, delta)

        ts = time.perf_counter()
        self.assertDictEqual(
            next(users_dispatcher),
            {
                "1": {"User1": 3, "User2": 0, "User3": 0},
                "2": {"User1": 0, "User2": 3, "User3": 0},
                "3": {"User1": 0, "User2": 0, "User3": 2},
            },
        )
        delta = time.perf_counter() - ts
        self.assertTrue(self.sleep_time - _TOLERANCE <= delta <= self.sleep_time + _TOLERANCE, delta)

        ts = time.perf_counter()
        self.assertDictEqual(
            next(users_dispatcher),
            {
                "1": {"User1": 3, "User2": 0, "User3": 0},
                "2": {"User1": 0, "User2": 3, "User3": 0},
                "3": {"User1": 0, "User2": 0, "User3": 3},
            },
        )
        delta = time.perf_counter() - ts
        self.assertTrue(self.sleep_time - _TOLERANCE <= delta <= self.sleep_time + _TOLERANCE, delta)

        ts = time.perf_counter()
        self.assertRaises(StopIteration, lambda: next(users_dispatcher))
        delta = time.perf_counter() - ts
        self.assertTrue(0 <= delta <= _TOLERANCE, delta)

    def test_ramp_up_users_to_3_workers_with_spawn_rate_of_1(self) -> None:
        """Final distribution should be {"User1": 3, "User2": 3, "User3": 3}"""

        class User1(User):
            weight = self.user_weight
            fixed_count = self.user_fixed_count

        class User2(User):
            weight = self.user_weight
            fixed_count = self.user_fixed_count

        class User3(User):
            weight = self.user_weight
            fixed_count = self.user_fixed_count

        worker_node1 = WorkerNode("1")
        worker_node2 = WorkerNode("2")
        worker_node3 = WorkerNode("3")

        users_dispatcher = self.user_dispatcher_class(
            worker_nodes=[worker_node1, worker_node2, worker_node3], user_classes=[User1, User2, User3]
        )
        users_dispatcher.new_dispatch(target_user_count=self.target_user_count, spawn_rate=1)
        users_dispatcher._wait_between_dispatch = self.sleep_time

        ts = time.perf_counter()
        self.assertDictEqual(
            next(users_dispatcher),
            {
                "1": {"User1": 1, "User2": 0, "User3": 0},
                "2": {"User1": 0, "User2": 0, "User3": 0},
                "3": {"User1": 0, "User2": 0, "User3": 0},
            },
        )
        delta = time.perf_counter() - ts
        self.assertTrue(0 <= delta <= _TOLERANCE, delta)

        ts = time.perf_counter()
        self.assertDictEqual(
            next(users_dispatcher),
            {
                "1": {"User1": 1, "User2": 0, "User3": 0},
                "2": {"User1": 0, "User2": 1, "User3": 0},
                "3": {"User1": 0, "User2": 0, "User3": 0},
            },
        )
        delta = time.perf_counter() - ts
        self.assertTrue(self.sleep_time - _TOLERANCE <= delta <= self.sleep_time + _TOLERANCE, delta)

        ts = time.perf_counter()
        self.assertDictEqual(
            next(users_dispatcher),
            {
                "1": {"User1": 1, "User2": 0, "User3": 0},
                "2": {"User1": 0, "User2": 1, "User3": 0},
                "3": {"User1": 0, "User2": 0, "User3": 1},
            },
        )
        delta = time.perf_counter() - ts
        self.assertTrue(self.sleep_time - _TOLERANCE <= delta <= self.sleep_time + _TOLERANCE, delta)

        ts = time.perf_counter()
        self.assertDictEqual(
            next(users_dispatcher),
            {
                "1": {"User1": 2, "User2": 0, "User3": 0},
                "2": {"User1": 0, "User2": 1, "User3": 0},
                "3": {"User1": 0, "User2": 0, "User3": 1},
            },
        )
        delta = time.perf_counter() - ts
        self.assertTrue(self.sleep_time - _TOLERANCE <= delta <= self.sleep_time + _TOLERANCE, delta)

        ts = time.perf_counter()
        self.assertDictEqual(
            next(users_dispatcher),
            {
                "1": {"User1": 2, "User2": 0, "User3": 0},
                "2": {"User1": 0, "User2": 2, "User3": 0},
                "3": {"User1": 0, "User2": 0, "User3": 1},
            },
        )
        delta = time.perf_counter() - ts
        self.assertTrue(self.sleep_time - _TOLERANCE <= delta <= self.sleep_time + _TOLERANCE, delta)

        ts = time.perf_counter()
        self.assertDictEqual(
            next(users_dispatcher),
            {
                "1": {"User1": 2, "User2": 0, "User3": 0},
                "2": {"User1": 0, "User2": 2, "User3": 0},
                "3": {"User1": 0, "User2": 0, "User3": 2},
            },
        )
        delta = time.perf_counter() - ts
        self.assertTrue(self.sleep_time - _TOLERANCE <= delta <= self.sleep_time + _TOLERANCE, delta)

        ts = time.perf_counter()
        self.assertDictEqual(
            next(users_dispatcher),
            {
                "1": {"User1": 3, "User2": 0, "User3": 0},
                "2": {"User1": 0, "User2": 2, "User3": 0},
                "3": {"User1": 0, "User2": 0, "User3": 2},
            },
        )
        delta = time.perf_counter() - ts
        self.assertTrue(self.sleep_time - _TOLERANCE <= delta <= self.sleep_time + _TOLERANCE, delta)

        ts = time.perf_counter()
        self.assertDictEqual(
            next(users_dispatcher),
            {
                "1": {"User1": 3, "User2": 0, "User3": 0},
                "2": {"User1": 0, "User2": 3, "User3": 0},
                "3": {"User1": 0, "User2": 0, "User3": 2},
            },
        )
        delta = time.perf_counter() - ts
        self.assertTrue(self.sleep_time - _TOLERANCE <= delta <= self.sleep_time + _TOLERANCE, delta)

        ts = time.perf_counter()
        self.assertDictEqual(
            next(users_dispatcher),
            {
                "1": {"User1": 3, "User2": 0, "User3": 0},
                "2": {"User1": 0, "User2": 3, "User3": 0},
                "3": {"User1": 0, "User2": 0, "User3": 3},
            },
        )
        delta = time.perf_counter() - ts
        self.assertTrue(self.sleep_time - _TOLERANCE <= delta <= self.sleep_time + _TOLERANCE, delta)

        ts = time.perf_counter()
        self.assertRaises(StopIteration, lambda: next(users_dispatcher))
        delta = time.perf_counter() - ts
        self.assertTrue(0 <= delta <= _TOLERANCE, delta)

    def test_ramp_up_users_to_4_workers_with_spawn_rate_of_1(self) -> None:
        """Final distribution should be {"User1": 3, "User2": 3, "User3": 3}"""

        class User1(User):
            weight = self.user_weight
            fixed_count = self.user_fixed_count

        class User2(User):
            weight = self.user_weight
            fixed_count = self.user_fixed_count

        class User3(User):
            weight = self.user_weight
            fixed_count = self.user_fixed_count

        worker_node1 = WorkerNode("1")
        worker_node2 = WorkerNode("2")
        worker_node3 = WorkerNode("3")
        worker_node4 = WorkerNode("4")

        users_dispatcher = self.user_dispatcher_class(
            worker_nodes=[worker_node1, worker_node2, worker_node3, worker_node4], user_classes=[User1, User2, User3]
        )
        users_dispatcher.new_dispatch(target_user_count=self.target_user_count, spawn_rate=1)
        users_dispatcher._wait_between_dispatch = self.sleep_time

        ts = time.perf_counter()
        self.assertDictEqual(
            next(users_dispatcher),
            {
                "1": {"User1": 1, "User2": 0, "User3": 0},
                "2": {"User1": 0, "User2": 0, "User3": 0},
                "3": {"User1": 0, "User2": 0, "User3": 0},
                "4": {"User1": 0, "User2": 0, "User3": 0},
            },
        )
        delta = time.perf_counter() - ts
        self.assertTrue(0 <= delta <= _TOLERANCE, delta)

        ts = time.perf_counter()
        self.assertDictEqual(
            next(users_dispatcher),
            {
                "1": {"User1": 1, "User2": 0, "User3": 0},
                "2": {"User1": 0, "User2": 1, "User3": 0},
                "3": {"User1": 0, "User2": 0, "User3": 0},
                "4": {"User1": 0, "User2": 0, "User3": 0},
            },
        )
        delta = time.perf_counter() - ts
        self.assertTrue(self.sleep_time - _TOLERANCE <= delta <= self.sleep_time + _TOLERANCE, delta)

        ts = time.perf_counter()
        self.assertDictEqual(
            next(users_dispatcher),
            {
                "1": {"User1": 1, "User2": 0, "User3": 0},
                "2": {"User1": 0, "User2": 1, "User3": 0},
                "3": {"User1": 0, "User2": 0, "User3": 1},
                "4": {"User1": 0, "User2": 0, "User3": 0},
            },
        )
        delta = time.perf_counter() - ts
        self.assertTrue(self.sleep_time - _TOLERANCE <= delta <= self.sleep_time + _TOLERANCE, delta)

        ts = time.perf_counter()
        self.assertDictEqual(
            next(users_dispatcher),
            {
                "1": {"User1": 1, "User2": 0, "User3": 0},
                "2": {"User1": 0, "User2": 1, "User3": 0},
                "3": {"User1": 0, "User2": 0, "User3": 1},
                "4": {"User1": 1, "User2": 0, "User3": 0},
            },
        )
        delta = time.perf_counter() - ts
        self.assertTrue(self.sleep_time - _TOLERANCE <= delta <= self.sleep_time + _TOLERANCE, delta)

        ts = time.perf_counter()
        self.assertDictEqual(
            next(users_dispatcher),
            {
                "1": {"User1": 1, "User2": 1, "User3": 0},
                "2": {"User1": 0, "User2": 1, "User3": 0},
                "3": {"User1": 0, "User2": 0, "User3": 1},
                "4": {"User1": 1, "User2": 0, "User3": 0},
            },
        )
        delta = time.perf_counter() - ts
        self.assertTrue(self.sleep_time - _TOLERANCE <= delta <= self.sleep_time + _TOLERANCE, delta)

        ts = time.perf_counter()
        self.assertDictEqual(
            next(users_dispatcher),
            {
                "1": {"User1": 1, "User2": 1, "User3": 0},
                "2": {"User1": 0, "User2": 1, "User3": 1},
                "3": {"User1": 0, "User2": 0, "User3": 1},
                "4": {"User1": 1, "User2": 0, "User3": 0},
            },
        )
        delta = time.perf_counter() - ts
        self.assertTrue(self.sleep_time - _TOLERANCE <= delta <= self.sleep_time + _TOLERANCE, delta)

        ts = time.perf_counter()
        self.assertDictEqual(
            next(users_dispatcher),
            {
                "1": {"User1": 1, "User2": 1, "User3": 0},
                "2": {"User1": 0, "User2": 1, "User3": 1},
                "3": {"User1": 1, "User2": 0, "User3": 1},
                "4": {"User1": 1, "User2": 0, "User3": 0},
            },
        )
        delta = time.perf_counter() - ts
        self.assertTrue(self.sleep_time - _TOLERANCE <= delta <= self.sleep_time + _TOLERANCE, delta)

        ts = time.perf_counter()
        self.assertDictEqual(
            next(users_dispatcher),
            {
                "1": {"User1": 1, "User2": 1, "User3": 0},
                "2": {"User1": 0, "User2": 1, "User3": 1},
                "3": {"User1": 1, "User2": 0, "User3": 1},
                "4": {"User1": 1, "User2": 1, "User3": 0},
            },
        )
        delta = time.perf_counter() - ts
        self.assertTrue(self.sleep_time - _TOLERANCE <= delta <= self.sleep_time + _TOLERANCE, delta)

        ts = time.perf_counter()
        self.assertDictEqual(
            next(users_dispatcher),
            {
                "1": {"User1": 1, "User2": 1, "User3": 1},
                "2": {"User1": 0, "User2": 1, "User3": 1},
                "3": {"User1": 1, "User2": 0, "User3": 1},
                "4": {"User1": 1, "User2": 1, "User3": 0},
            },
        )
        delta = time.perf_counter() - ts
        self.assertTrue(self.sleep_time - _TOLERANCE <= delta <= self.sleep_time + _TOLERANCE, delta)

        ts = time.perf_counter()
        self.assertRaises(StopIteration, lambda: next(users_dispatcher))
        delta = time.perf_counter() - ts
        self.assertTrue(0 <= delta <= _TOLERANCE, delta)

    def test_ramp_up_users_to_3_workers_with_spawn_rate_of_2(self) -> None:
        """Final distribution should be {"User1": 3, "User2": 3, "User3": 3}"""

        class User1(User):
            weight = self.user_weight
            fixed_count = self.user_fixed_count

        class User2(User):
            weight = self.user_weight
            fixed_count = self.user_fixed_count

        class User3(User):
            weight = self.user_weight
            fixed_count = self.user_fixed_count

        worker_node1 = WorkerNode("1")
        worker_node2 = WorkerNode("2")
        worker_node3 = WorkerNode("3")

        users_dispatcher = self.user_dispatcher_class(
            worker_nodes=[worker_node1, worker_node2, worker_node3], user_classes=[User1, User2, User3]
        )
        users_dispatcher.new_dispatch(target_user_count=self.target_user_count, spawn_rate=2)
        users_dispatcher._wait_between_dispatch = self.sleep_time

        ts = time.perf_counter()
        self.assertDictEqual(
            next(users_dispatcher),
            {
                "1": {"User1": 1, "User2": 0, "User3": 0},
                "2": {"User1": 0, "User2": 1, "User3": 0},
                "3": {"User1": 0, "User2": 0, "User3": 0},
            },
        )
        delta = time.perf_counter() - ts
        self.assertTrue(0 <= delta <= _TOLERANCE, delta)

        ts = time.perf_counter()
        self.assertDictEqual(
            next(users_dispatcher),
            {
                "1": {"User1": 2, "User2": 0, "User3": 0},
                "2": {"User1": 0, "User2": 1, "User3": 0},
                "3": {"User1": 0, "User2": 0, "User3": 1},
            },
        )
        delta = time.perf_counter() - ts
        self.assertTrue(self.sleep_time - _TOLERANCE <= delta <= self.sleep_time + _TOLERANCE, delta)

        ts = time.perf_counter()
        self.assertDictEqual(
            next(users_dispatcher),
            {
                "1": {"User1": 2, "User2": 0, "User3": 0},
                "2": {"User1": 0, "User2": 2, "User3": 0},
                "3": {"User1": 0, "User2": 0, "User3": 2},
            },
        )
        delta = time.perf_counter() - ts
        self.assertTrue(self.sleep_time - _TOLERANCE <= delta <= self.sleep_time + _TOLERANCE, delta)

        ts = time.perf_counter()
        self.assertDictEqual(
            next(users_dispatcher),
            {
                "1": {"User1": 3, "User2": 0, "User3": 0},
                "2": {"User1": 0, "User2": 3, "User3": 0},
                "3": {"User1": 0, "User2": 0, "User3": 2},
            },
        )
        delta = time.perf_counter() - ts
        self.assertTrue(self.sleep_time - _TOLERANCE <= delta <= self.sleep_time + _TOLERANCE, delta)

        ts = time.perf_counter()
        self.assertDictEqual(
            next(users_dispatcher),
            {
                "1": {"User1": 3, "User2": 0, "User3": 0},
                "2": {"User1": 0, "User2": 3, "User3": 0},
                "3": {"User1": 0, "User2": 0, "User3": 3},
            },
        )
        delta = time.perf_counter() - ts
        self.assertTrue(self.sleep_time - _TOLERANCE <= delta <= self.sleep_time + _TOLERANCE, delta)

        ts = time.perf_counter()
        self.assertRaises(StopIteration, lambda: next(users_dispatcher))
        delta = time.perf_counter() - ts
        self.assertTrue(0 <= delta <= _TOLERANCE, delta)

    def test_ramp_up_users_to_3_workers_with_spawn_rate_of_2_4(self) -> None:
        """Final distribution should be {"User1": 3, "User2": 3, "User3": 3}"""

        class User1(User):
            weight = self.user_weight
            fixed_count = self.user_fixed_count

        class User2(User):
            weight = self.user_weight
            fixed_count = self.user_fixed_count

        class User3(User):
            weight = self.user_weight
            fixed_count = self.user_fixed_count

        worker_node1 = WorkerNode("1")
        worker_node2 = WorkerNode("2")
        worker_node3 = WorkerNode("3")

        users_dispatcher = self.user_dispatcher_class(
            worker_nodes=[worker_node1, worker_node2, worker_node3], user_classes=[User1, User2, User3]
        )
        users_dispatcher.new_dispatch(target_user_count=self.target_user_count, spawn_rate=2.4)
        users_dispatcher._wait_between_dispatch = self.sleep_time

        ts = time.perf_counter()
        self.assertDictEqual(
            next(users_dispatcher),
            {
                "1": {"User1": 1, "User2": 0, "User3": 0},
                "2": {"User1": 0, "User2": 1, "User3": 0},
                "3": {"User1": 0, "User2": 0, "User3": 0},
            },
        )
        delta = time.perf_counter() - ts
        self.assertTrue(0 <= delta <= _TOLERANCE, delta)

        ts = time.perf_counter()
        self.assertDictEqual(
            next(users_dispatcher),
            {
                "1": {"User1": 2, "User2": 0, "User3": 0},
                "2": {"User1": 0, "User2": 1, "User3": 0},
                "3": {"User1": 0, "User2": 0, "User3": 1},
            },
        )
        delta = time.perf_counter() - ts
        self.assertTrue(self.sleep_time - _TOLERANCE <= delta <= self.sleep_time + _TOLERANCE, delta)

        ts = time.perf_counter()
        self.assertDictEqual(
            next(users_dispatcher),
            {
                "1": {"User1": 2, "User2": 0, "User3": 0},
                "2": {"User1": 0, "User2": 2, "User3": 0},
                "3": {"User1": 0, "User2": 0, "User3": 2},
            },
        )
        delta = time.perf_counter() - ts
        self.assertTrue(self.sleep_time - _TOLERANCE <= delta <= self.sleep_time + _TOLERANCE, delta)

        ts = time.perf_counter()
        self.assertDictEqual(
            next(users_dispatcher),
            {
                "1": {"User1": 3, "User2": 0, "User3": 0},
                "2": {"User1": 0, "User2": 3, "User3": 0},
                "3": {"User1": 0, "User2": 0, "User3": 2},
            },
        )
        delta = time.perf_counter() - ts
        self.assertTrue(self.sleep_time - _TOLERANCE <= delta <= self.sleep_time + _TOLERANCE, delta)

        ts = time.perf_counter()
        self.assertDictEqual(
            next(users_dispatcher),
            {
                "1": {"User1": 3, "User2": 0, "User3": 0},
                "2": {"User1": 0, "User2": 3, "User3": 0},
                "3": {"User1": 0, "User2": 0, "User3": 3},
            },
        )
        delta = time.perf_counter() - ts
        self.assertTrue(self.sleep_time - _TOLERANCE <= delta <= self.sleep_time + _TOLERANCE, delta)

        ts = time.perf_counter()
        self.assertRaises(StopIteration, lambda: next(users_dispatcher))
        delta = time.perf_counter() - ts
        self.assertTrue(0 <= delta <= _TOLERANCE, delta)

    def test_ramp_up_users_to_3_workers_with_spawn_rate_of_3(self) -> None:
        """Final distribution should be {"User1": 3, "User2": 3, "User3": 3}"""

        class User1(User):
            weight = self.user_weight
            fixed_count = self.user_fixed_count

        class User2(User):
            weight = self.user_weight
            fixed_count = self.user_fixed_count

        class User3(User):
            weight = self.user_weight
            fixed_count = self.user_fixed_count

        worker_node1 = WorkerNode("1")
        worker_node2 = WorkerNode("2")
        worker_node3 = WorkerNode("3")

        users_dispatcher = self.user_dispatcher_class(
            worker_nodes=[worker_node1, worker_node2, worker_node3], user_classes=[User1, User2, User3]
        )
        users_dispatcher.new_dispatch(target_user_count=self.target_user_count, spawn_rate=3)
        users_dispatcher._wait_between_dispatch = self.sleep_time

        ts = time.perf_counter()
        self.assertDictEqual(
            next(users_dispatcher),
            {
                "1": {"User1": 1, "User2": 0, "User3": 0},
                "2": {"User1": 0, "User2": 1, "User3": 0},
                "3": {"User1": 0, "User2": 0, "User3": 1},
            },
        )
        delta = time.perf_counter() - ts
        self.assertTrue(0 <= delta <= _TOLERANCE, delta)

        ts = time.perf_counter()
        self.assertDictEqual(
            next(users_dispatcher),
            {
                "1": {"User1": 2, "User2": 0, "User3": 0},
                "2": {"User1": 0, "User2": 2, "User3": 0},
                "3": {"User1": 0, "User2": 0, "User3": 2},
            },
        )
        delta = time.perf_counter() - ts
        self.assertTrue(self.sleep_time - _TOLERANCE <= delta <= self.sleep_time + _TOLERANCE, delta)

        ts = time.perf_counter()
        self.assertDictEqual(
            next(users_dispatcher),
            {
                "1": {"User1": 3, "User2": 0, "User3": 0},
                "2": {"User1": 0, "User2": 3, "User3": 0},
                "3": {"User1": 0, "User2": 0, "User3": 3},
            },
        )
        delta = time.perf_counter() - ts
        self.assertTrue(self.sleep_time - _TOLERANCE <= delta <= self.sleep_time + _TOLERANCE, delta)

        ts = time.perf_counter()
        self.assertRaises(StopIteration, lambda: next(users_dispatcher))
        delta = time.perf_counter() - ts
        self.assertTrue(0 <= delta <= _TOLERANCE, delta)

    def test_ramp_up_users_to_3_workers_with_spawn_rate_of_4(self) -> None:
        """Final distribution should be {"User1": 3, "User2": 3, "User3": 3}"""

        class User1(User):
            weight = self.user_weight
            fixed_count = self.user_fixed_count

        class User2(User):
            weight = self.user_weight
            fixed_count = self.user_fixed_count

        class User3(User):
            weight = self.user_weight
            fixed_count = self.user_fixed_count

        worker_node1 = WorkerNode("1")
        worker_node2 = WorkerNode("2")
        worker_node3 = WorkerNode("3")

        users_dispatcher = self.user_dispatcher_class(
            worker_nodes=[worker_node1, worker_node2, worker_node3], user_classes=[User1, User2, User3]
        )
        users_dispatcher.new_dispatch(target_user_count=self.target_user_count, spawn_rate=4)
        users_dispatcher._wait_between_dispatch = self.sleep_time

        ts = time.perf_counter()
        self.assertDictEqual(
            next(users_dispatcher),
            {
                "1": {"User1": 2, "User2": 0, "User3": 0},
                "2": {"User1": 0, "User2": 1, "User3": 0},
                "3": {"User1": 0, "User2": 0, "User3": 1},
            },
        )
        delta = time.perf_counter() - ts
        self.assertTrue(0 <= delta <= _TOLERANCE, delta)

        ts = time.perf_counter()
        self.assertDictEqual(
            next(users_dispatcher),
            {
                "1": {"User1": 3, "User2": 0, "User3": 0},
                "2": {"User1": 0, "User2": 3, "User3": 0},
                "3": {"User1": 0, "User2": 0, "User3": 2},
            },
        )
        delta = time.perf_counter() - ts
        self.assertTrue(self.sleep_time - _TOLERANCE <= delta <= self.sleep_time + _TOLERANCE, delta)

        ts = time.perf_counter()
        self.assertDictEqual(
            next(users_dispatcher),
            {
                "1": {"User1": 3, "User2": 0, "User3": 0},
                "2": {"User1": 0, "User2": 3, "User3": 0},
                "3": {"User1": 0, "User2": 0, "User3": 3},
            },
        )
        delta = time.perf_counter() - ts
        self.assertTrue(self.sleep_time - _TOLERANCE <= delta <= self.sleep_time + _TOLERANCE, delta)

        ts = time.perf_counter()
        self.assertRaises(StopIteration, lambda: next(users_dispatcher))
        delta = time.perf_counter() - ts
        self.assertTrue(0 <= delta <= _TOLERANCE, delta)

    def test_ramp_up_users_to_3_workers_with_spawn_rate_of_9(self) -> None:
        """Final distribution should be {"User1": 3, "User2": 3, "User3": 3}"""

        class User1(User):
            weight = self.user_weight
            fixed_count = self.user_fixed_count

        class User2(User):
            weight = self.user_weight
            fixed_count = self.user_fixed_count

        class User3(User):
            weight = self.user_weight
            fixed_count = self.user_fixed_count

        worker_node1 = WorkerNode("1")
        worker_node2 = WorkerNode("2")
        worker_node3 = WorkerNode("3")

        users_dispatcher = self.user_dispatcher_class(
            worker_nodes=[worker_node1, worker_node2, worker_node3], user_classes=[User1, User2, User3]
        )
        users_dispatcher.new_dispatch(target_user_count=self.target_user_count, spawn_rate=9)
        users_dispatcher._wait_between_dispatch = self.sleep_time

        ts = time.perf_counter()
        self.assertDictEqual(
            next(users_dispatcher),
            {
                "1": {"User1": 3, "User2": 0, "User3": 0},
                "2": {"User1": 0, "User2": 3, "User3": 0},
                "3": {"User1": 0, "User2": 0, "User3": 3},
            },
        )
        delta = time.perf_counter() - ts
        self.assertTrue(0 <= delta <= _TOLERANCE, delta)

        ts = time.perf_counter()
        self.assertRaises(StopIteration, lambda: next(users_dispatcher))
        delta = time.perf_counter() - ts
        self.assertTrue(0 <= delta <= _TOLERANCE, delta)

    def test_users_are_distributed_evenly_across_hosts(self) -> None:
        if self.user_dispatcher_class == FixedUsersDispatcher:
            self.target_user_count = {"User1": 2, "User2": 2, "User3": 2}
        else:
            self.target_user_count = 6

        class User1(User):
            weight = self.user_weight
            fixed_count = self.user_fixed_count

        class User2(User):
            weight = self.user_weight
            fixed_count = self.user_fixed_count

        class User3(User):
            weight = self.user_weight
            fixed_count = self.user_fixed_count

        worker_node1 = WorkerNode("hostname1_worker1")
        worker_node2 = WorkerNode("hostname1_worker2")
        worker_node3 = WorkerNode("hostname2_worker1")
        worker_node4 = WorkerNode("hostname2_worker2")

        users_dispatcher = self.user_dispatcher_class(
            worker_nodes=[worker_node1, worker_node2, worker_node3, worker_node4], user_classes=[User1, User2, User3]
        )
        users_dispatcher.new_dispatch(target_user_count=self.target_user_count, spawn_rate=2)
        users_dispatcher._wait_between_dispatch = self.sleep_time

        ts = time.perf_counter()
        self.assertDictEqual(
            next(users_dispatcher),
            {
                "hostname1_worker1": {"User1": 1, "User2": 0, "User3": 0},
                "hostname1_worker2": {"User1": 0, "User2": 0, "User3": 0},
                "hostname2_worker1": {"User1": 0, "User2": 1, "User3": 0},
                "hostname2_worker2": {"User1": 0, "User2": 0, "User3": 0},
            },
        )
        delta = time.perf_counter() - ts
        self.assertTrue(0 <= delta <= _TOLERANCE, delta)

        ts = time.perf_counter()
        self.assertDictEqual(
            next(users_dispatcher),
            {
                "hostname1_worker1": {"User1": 1, "User2": 0, "User3": 0},
                "hostname1_worker2": {"User1": 0, "User2": 0, "User3": 1},
                "hostname2_worker1": {"User1": 0, "User2": 1, "User3": 0},
                "hostname2_worker2": {"User1": 1, "User2": 0, "User3": 0},
            },
        )
        delta = time.perf_counter() - ts
        self.assertTrue(self.sleep_time - _TOLERANCE <= delta <= self.sleep_time + _TOLERANCE, delta)

        ts = time.perf_counter()
        self.assertDictEqual(
            next(users_dispatcher),
            {
                "hostname1_worker1": {"User1": 1, "User2": 1, "User3": 0},
                "hostname1_worker2": {"User1": 0, "User2": 0, "User3": 1},
                "hostname2_worker1": {"User1": 0, "User2": 1, "User3": 1},
                "hostname2_worker2": {"User1": 1, "User2": 0, "User3": 0},
            },
        )
        ts = time.perf_counter()
        self.assertRaises(StopIteration, lambda: next(users_dispatcher))
        delta = time.perf_counter() - ts
        self.assertTrue(0 <= delta <= _TOLERANCE, delta)


@parameterized_class(PARAMETER_DISPATCHERS)
class TestWaitBetweenDispatch(unittest.TestCase):
    user_dispatcher_class: Type[UsersDispatcher]
    target_user_count: int | Dict[str, int]
    user_fixed_count: int

    @classmethod
    def setUpClass(cls) -> None:
        if cls.user_dispatcher_class == WeightedUsersDispatcher:
            cls.target_user_count = 0
            cls.user_fixed_count = 0
        else:
            cls.target_user_count = {"User1": 0}
            cls.user_fixed_count = 1

    def test_wait_between_dispatch(self) -> None:
        class User1(User):
            weight = 1
            fixed_count = self.user_fixed_count

        user_classes: List[Type[User]] = [User1]

        workers = [WorkerNode("1")]

        for spawn_rate, expected_wait_between_dispatch in [
            (0.5, 1 / 0.5),
            (1, 1),
            (2, 1),
            (2.4, 2 / 2.4),
            (4, 1),
            (9, 1),
        ]:
            users_dispatcher = self.user_dispatcher_class(worker_nodes=workers, user_classes=user_classes)
            users_dispatcher.new_dispatch(target_user_count=self.target_user_count, spawn_rate=spawn_rate)
            self.assertEqual(users_dispatcher._wait_between_dispatch, expected_wait_between_dispatch)


@parameterized_class(PARAMETER_DISPATCHERS)
class TestRampDownUsersToZero(UsersDispatcherTestCase):
    initial_user_count: int | Dict[str, int]
    ramped_down_user_count: int | Dict[str, int]

    @classmethod
    def setUpClass(cls) -> None:
        if cls.user_dispatcher_class == FixedUsersDispatcher:
            cls.initial_user_count = {"User1": 3, "User2": 3, "User3": 3}
            cls.ramped_down_user_count = {"User1": 0, "User2": 0, "User3": 0}
        else:
            cls.initial_user_count = 9
            cls.ramped_down_user_count = 0

    def test_ramp_down_users_to_3_workers_with_spawn_rate_of_0_5(self) -> None:
        class User1(User):
            weight = 1

        class User2(User):
            weight = 1

        class User3(User):
            weight = 1

        user_classes = [User1, User2, User3]

        workers = [WorkerNode(str(i + 1)) for i in range(3)]

        users_dispatcher = self.user_dispatcher_class(worker_nodes=workers, user_classes=user_classes)
        users_dispatcher.new_dispatch(target_user_count=self.initial_user_count, spawn_rate=9)
        users_dispatcher._wait_between_dispatch = 0
        list(users_dispatcher)

        users_dispatcher.new_dispatch(target_user_count=self.ramped_down_user_count, spawn_rate=0.5)
        users_dispatcher._wait_between_dispatch = self.sleep_time

        ts = time.perf_counter()
        self.assertDictEqual(
            next(users_dispatcher),
            {
                "1": {"User1": 3, "User2": 0, "User3": 0},
                "2": {"User1": 0, "User2": 3, "User3": 0},
                "3": {"User1": 0, "User2": 0, "User3": 2},
            },
        )
        delta = time.perf_counter() - ts
        self.assertTrue(0 <= delta <= _TOLERANCE, delta)

        ts = time.perf_counter()
        self.assertDictEqual(
            next(users_dispatcher),
            {
                "1": {"User1": 3, "User2": 0, "User3": 0},
                "2": {"User1": 0, "User2": 2, "User3": 0},
                "3": {"User1": 0, "User2": 0, "User3": 2},
            },
        )
        delta = time.perf_counter() - ts
        self.assertTrue(self.sleep_time - _TOLERANCE <= delta <= self.sleep_time + _TOLERANCE, delta)

        ts = time.perf_counter()
        self.assertDictEqual(
            next(users_dispatcher),
            {
                "1": {"User1": 2, "User2": 0, "User3": 0},
                "2": {"User1": 0, "User2": 2, "User3": 0},
                "3": {"User1": 0, "User2": 0, "User3": 2},
            },
        )
        delta = time.perf_counter() - ts
        self.assertTrue(self.sleep_time - _TOLERANCE <= delta <= self.sleep_time + _TOLERANCE, delta)

        ts = time.perf_counter()
        self.assertDictEqual(
            next(users_dispatcher),
            {
                "1": {"User1": 2, "User2": 0, "User3": 0},
                "2": {"User1": 0, "User2": 2, "User3": 0},
                "3": {"User1": 0, "User2": 0, "User3": 1},
            },
        )
        delta = time.perf_counter() - ts
        self.assertTrue(self.sleep_time - _TOLERANCE <= delta <= self.sleep_time + _TOLERANCE, delta)

        ts = time.perf_counter()
        self.assertDictEqual(
            next(users_dispatcher),
            {
                "1": {"User1": 2, "User2": 0, "User3": 0},
                "2": {"User1": 0, "User2": 1, "User3": 0},
                "3": {"User1": 0, "User2": 0, "User3": 1},
            },
        )
        delta = time.perf_counter() - ts
        self.assertTrue(self.sleep_time - _TOLERANCE <= delta <= self.sleep_time + _TOLERANCE, delta)

        ts = time.perf_counter()
        self.assertDictEqual(
            next(users_dispatcher),
            {
                "1": {"User1": 1, "User2": 0, "User3": 0},
                "2": {"User1": 0, "User2": 1, "User3": 0},
                "3": {"User1": 0, "User2": 0, "User3": 1},
            },
        )
        delta = time.perf_counter() - ts
        self.assertTrue(self.sleep_time - _TOLERANCE <= delta <= self.sleep_time + _TOLERANCE, delta)

        ts = time.perf_counter()
        self.assertDictEqual(
            next(users_dispatcher),
            {
                "1": {"User1": 1, "User2": 0, "User3": 0},
                "2": {"User1": 0, "User2": 1, "User3": 0},
                "3": {"User1": 0, "User2": 0, "User3": 0},
            },
        )
        delta = time.perf_counter() - ts
        self.assertTrue(self.sleep_time - _TOLERANCE <= delta <= self.sleep_time + _TOLERANCE, delta)

        ts = time.perf_counter()
        self.assertDictEqual(
            next(users_dispatcher),
            {
                "1": {"User1": 1, "User2": 0, "User3": 0},
                "2": {"User1": 0, "User2": 0, "User3": 0},
                "3": {"User1": 0, "User2": 0, "User3": 0},
            },
        )
        delta = time.perf_counter() - ts
        self.assertTrue(self.sleep_time - _TOLERANCE <= delta <= self.sleep_time + _TOLERANCE, delta)

        ts = time.perf_counter()
        self.assertDictEqual(
            next(users_dispatcher),
            {
                "1": {"User1": 0, "User2": 0, "User3": 0},
                "2": {"User1": 0, "User2": 0, "User3": 0},
                "3": {"User1": 0, "User2": 0, "User3": 0},
            },
        )
        delta = time.perf_counter() - ts
        self.assertTrue(self.sleep_time - _TOLERANCE <= delta <= self.sleep_time + _TOLERANCE, delta)

        ts = time.perf_counter()
        self.assertRaises(StopIteration, lambda: next(users_dispatcher))
        delta = time.perf_counter() - ts
        self.assertTrue(0 <= delta <= _TOLERANCE, delta)

    # def test_ramp_down_users_on_workers_respecting_weight(self):
    #     class User1(User):
    #         weight = 1
    #
    #     class User2(User):
    #         weight = 1
    #
    #     class User3(User):
    #         weight = 1
    #
    #     user_classes = [User1, User2, User3]
    #     workers = [WorkerNode(str(i + 1)) for i in range(3)]
    #
    #     user_dispatcher = UsersDispatcher(worker_nodes= workers, user_classes = user_classes)
    #     user_dispatcher.new_dispatch(target_user_count=7, spawn_rate=7)
    #
    #     dispatched_users = next(user_dispatcher)
    #     self.assertDictEqual(dispatched_users,
    #                          {
    #                              "1": {"User1": 3, "User2": 0, "User3": 0},
    #                              "2": {"User1": 0, "User2": 2, "User3": 0},
    #                              "3": {"User1": 0, "User2": 0, "User3": 2}
    #                          })
    #
    #     user_dispatcher.new_dispatch(target_user_count=16, spawn_rate=9)
    #     dispatched_users = next(user_dispatcher)
    #     self.assertDictEqual(dispatched_users,
    #                          {
    #                              "1": {"User1": 6, "User2": 0, "User3": 0},
    #                              "2": {"User1": 0, "User2": 5, "User3": 0},
    #                              "3": {"User1": 0, "User2": 0, "User3": 5}
    #                          })
    #
    #     user_dispatcher.new_dispatch(target_user_count=3, spawn_rate=15)
    #     dispatched_users = next(user_dispatcher)
    #     self.assertDictEqual(dispatched_users,
    #                          {
    #                              "1": {"User1": 1, "User2": 0, "User3": 0},
    #                              "2": {"User1": 0, "User2": 1, "User3": 0},
    #                              "3": {"User1": 0, "User2": 0, "User3": 1}
    #                          })
    #

    def test_ramp_down_users_to_3_workers_with_spawn_rate_of_1(self) -> None:
        class User1(User):
            weight = 1

        class User2(User):
            weight = 1

        class User3(User):
            weight = 1

        user_classes = [User1, User2, User3]

        workers = [WorkerNode(str(i + 1)) for i in range(3)]

        users_dispatcher = self.user_dispatcher_class(worker_nodes=workers, user_classes=user_classes)
        users_dispatcher.new_dispatch(target_user_count=self.initial_user_count, spawn_rate=9)
        users_dispatcher._wait_between_dispatch = 0
        list(users_dispatcher)

        users_dispatcher.new_dispatch(target_user_count=self.ramped_down_user_count, spawn_rate=1)
        users_dispatcher._wait_between_dispatch = self.sleep_time

        ts = time.perf_counter()
        self.assertDictEqual(
            next(users_dispatcher),
            {
                "1": {"User1": 3, "User2": 0, "User3": 0},
                "2": {"User1": 0, "User2": 3, "User3": 0},
                "3": {"User1": 0, "User2": 0, "User3": 2},
            },
        )
        delta = time.perf_counter() - ts
        self.assertTrue(0 <= delta <= _TOLERANCE, delta)

        ts = time.perf_counter()
        self.assertDictEqual(
            next(users_dispatcher),
            {
                "1": {"User1": 3, "User2": 0, "User3": 0},
                "2": {"User1": 0, "User2": 2, "User3": 0},
                "3": {"User1": 0, "User2": 0, "User3": 2},
            },
        )
        delta = time.perf_counter() - ts
        self.assertTrue(self.sleep_time - _TOLERANCE <= delta <= self.sleep_time + _TOLERANCE, delta)

        ts = time.perf_counter()
        self.assertDictEqual(
            next(users_dispatcher),
            {
                "1": {"User1": 2, "User2": 0, "User3": 0},
                "2": {"User1": 0, "User2": 2, "User3": 0},
                "3": {"User1": 0, "User2": 0, "User3": 2},
            },
        )
        delta = time.perf_counter() - ts
        self.assertTrue(self.sleep_time - _TOLERANCE <= delta <= self.sleep_time + _TOLERANCE, delta)

        ts = time.perf_counter()
        self.assertDictEqual(
            next(users_dispatcher),
            {
                "1": {"User1": 2, "User2": 0, "User3": 0},
                "2": {"User1": 0, "User2": 2, "User3": 0},
                "3": {"User1": 0, "User2": 0, "User3": 1},
            },
        )
        delta = time.perf_counter() - ts
        self.assertTrue(self.sleep_time - _TOLERANCE <= delta <= self.sleep_time + _TOLERANCE, delta)

        ts = time.perf_counter()
        self.assertDictEqual(
            next(users_dispatcher),
            {
                "1": {"User1": 2, "User2": 0, "User3": 0},
                "2": {"User1": 0, "User2": 1, "User3": 0},
                "3": {"User1": 0, "User2": 0, "User3": 1},
            },
        )
        delta = time.perf_counter() - ts
        self.assertTrue(self.sleep_time - _TOLERANCE <= delta <= self.sleep_time + _TOLERANCE, delta)

        ts = time.perf_counter()
        self.assertDictEqual(
            next(users_dispatcher),
            {
                "1": {"User1": 1, "User2": 0, "User3": 0},
                "2": {"User1": 0, "User2": 1, "User3": 0},
                "3": {"User1": 0, "User2": 0, "User3": 1},
            },
        )
        delta = time.perf_counter() - ts
        self.assertTrue(self.sleep_time - _TOLERANCE <= delta <= self.sleep_time + _TOLERANCE, delta)

        ts = time.perf_counter()
        self.assertDictEqual(
            next(users_dispatcher),
            {
                "1": {"User1": 1, "User2": 0, "User3": 0},
                "2": {"User1": 0, "User2": 1, "User3": 0},
                "3": {"User1": 0, "User2": 0, "User3": 0},
            },
        )
        delta = time.perf_counter() - ts
        self.assertTrue(self.sleep_time - _TOLERANCE <= delta <= self.sleep_time + _TOLERANCE, delta)

        ts = time.perf_counter()
        self.assertDictEqual(
            next(users_dispatcher),
            {
                "1": {"User1": 1, "User2": 0, "User3": 0},
                "2": {"User1": 0, "User2": 0, "User3": 0},
                "3": {"User1": 0, "User2": 0, "User3": 0},
            },
        )
        delta = time.perf_counter() - ts
        self.assertTrue(self.sleep_time - _TOLERANCE <= delta <= self.sleep_time + _TOLERANCE, delta)

        ts = time.perf_counter()
        self.assertDictEqual(
            next(users_dispatcher),
            {
                "1": {"User1": 0, "User2": 0, "User3": 0},
                "2": {"User1": 0, "User2": 0, "User3": 0},
                "3": {"User1": 0, "User2": 0, "User3": 0},
            },
        )
        delta = time.perf_counter() - ts
        self.assertTrue(self.sleep_time - _TOLERANCE <= delta <= self.sleep_time + _TOLERANCE, delta)

        ts = time.perf_counter()
        self.assertRaises(StopIteration, lambda: next(users_dispatcher))
        delta = time.perf_counter() - ts
        self.assertTrue(0 <= delta <= _TOLERANCE, delta)

    def test_ramp_down_users_to_4_workers_with_spawn_rate_of_1(self) -> None:
        class User1(User):
            weight = 1

        class User2(User):
            weight = 1

        class User3(User):
            weight = 1

        user_classes = [User1, User2, User3]

        workers = [WorkerNode(str(i + 1)) for i in range(4)]

        users_dispatcher = self.user_dispatcher_class(worker_nodes=workers, user_classes=user_classes)
        users_dispatcher.new_dispatch(target_user_count=self.initial_user_count, spawn_rate=9)
        users_dispatcher._wait_between_dispatch = 0
        list(users_dispatcher)

        users_dispatcher.new_dispatch(target_user_count=self.ramped_down_user_count, spawn_rate=1)
        users_dispatcher._wait_between_dispatch = self.sleep_time

        ts = time.perf_counter()
        self.assertDictEqual(
            next(users_dispatcher),
            {
                "1": {"User1": 1, "User2": 1, "User3": 0},
                "2": {"User1": 0, "User2": 1, "User3": 1},
                "3": {"User1": 1, "User2": 0, "User3": 1},
                "4": {"User1": 1, "User2": 1, "User3": 0},
            },
        )
        delta = time.perf_counter() - ts
        self.assertTrue(0 <= delta <= _TOLERANCE, delta)

        ts = time.perf_counter()
        self.assertDictEqual(
            next(users_dispatcher),
            {
                "1": {"User1": 1, "User2": 1, "User3": 0},
                "2": {"User1": 0, "User2": 1, "User3": 1},
                "3": {"User1": 1, "User2": 0, "User3": 1},
                "4": {"User1": 1, "User2": 0, "User3": 0},
            },
        )
        delta = time.perf_counter() - ts
        self.assertTrue(self.sleep_time - _TOLERANCE <= delta <= self.sleep_time + _TOLERANCE, delta)

        ts = time.perf_counter()
        self.assertDictEqual(
            next(users_dispatcher),
            {
                "1": {"User1": 1, "User2": 1, "User3": 0},
                "2": {"User1": 0, "User2": 1, "User3": 1},
                "3": {"User1": 0, "User2": 0, "User3": 1},
                "4": {"User1": 1, "User2": 0, "User3": 0},
            },
        )
        delta = time.perf_counter() - ts
        self.assertTrue(self.sleep_time - _TOLERANCE <= delta <= self.sleep_time + _TOLERANCE, delta)

        ts = time.perf_counter()
        self.assertDictEqual(
            next(users_dispatcher),
            {
                "1": {"User1": 1, "User2": 1, "User3": 0},
                "2": {"User1": 0, "User2": 1, "User3": 0},
                "3": {"User1": 0, "User2": 0, "User3": 1},
                "4": {"User1": 1, "User2": 0, "User3": 0},
            },
        )
        delta = time.perf_counter() - ts
        self.assertTrue(self.sleep_time - _TOLERANCE <= delta <= self.sleep_time + _TOLERANCE, delta)

        ts = time.perf_counter()
        self.assertDictEqual(
            next(users_dispatcher),
            {
                "1": {"User1": 1, "User2": 0, "User3": 0},
                "2": {"User1": 0, "User2": 1, "User3": 0},
                "3": {"User1": 0, "User2": 0, "User3": 1},
                "4": {"User1": 1, "User2": 0, "User3": 0},
            },
        )
        delta = time.perf_counter() - ts
        self.assertTrue(self.sleep_time - _TOLERANCE <= delta <= self.sleep_time + _TOLERANCE, delta)

        ts = time.perf_counter()
        self.assertDictEqual(
            next(users_dispatcher),
            {
                "1": {"User1": 1, "User2": 0, "User3": 0},
                "2": {"User1": 0, "User2": 1, "User3": 0},
                "3": {"User1": 0, "User2": 0, "User3": 1},
                "4": {"User1": 0, "User2": 0, "User3": 0},
            },
        )
        delta = time.perf_counter() - ts
        self.assertTrue(self.sleep_time - _TOLERANCE <= delta <= self.sleep_time + _TOLERANCE, delta)

        ts = time.perf_counter()
        self.assertDictEqual(
            next(users_dispatcher),
            {
                "1": {"User1": 1, "User2": 0, "User3": 0},
                "2": {"User1": 0, "User2": 1, "User3": 0},
                "3": {"User1": 0, "User2": 0, "User3": 0},
                "4": {"User1": 0, "User2": 0, "User3": 0},
            },
        )
        delta = time.perf_counter() - ts
        self.assertTrue(self.sleep_time - _TOLERANCE <= delta <= self.sleep_time + _TOLERANCE, delta)

        ts = time.perf_counter()
        self.assertDictEqual(
            next(users_dispatcher),
            {
                "1": {"User1": 1, "User2": 0, "User3": 0},
                "2": {"User1": 0, "User2": 0, "User3": 0},
                "3": {"User1": 0, "User2": 0, "User3": 0},
                "4": {"User1": 0, "User2": 0, "User3": 0},
            },
        )
        delta = time.perf_counter() - ts
        self.assertTrue(self.sleep_time - _TOLERANCE <= delta <= self.sleep_time + _TOLERANCE, delta)

        ts = time.perf_counter()
        self.assertDictEqual(
            next(users_dispatcher),
            {
                "1": {"User1": 0, "User2": 0, "User3": 0},
                "2": {"User1": 0, "User2": 0, "User3": 0},
                "3": {"User1": 0, "User2": 0, "User3": 0},
                "4": {"User1": 0, "User2": 0, "User3": 0},
            },
        )
        delta = time.perf_counter() - ts
        self.assertTrue(self.sleep_time - _TOLERANCE <= delta <= self.sleep_time + _TOLERANCE, delta)

        ts = time.perf_counter()
        self.assertRaises(StopIteration, lambda: next(users_dispatcher))
        delta = time.perf_counter() - ts
        self.assertTrue(0 <= delta <= _TOLERANCE, delta)

    def test_ramp_down_users_to_3_workers_with_spawn_rate_of_2(self) -> None:
        class User1(User):
            weight = 1

        class User2(User):
            weight = 1

        class User3(User):
            weight = 1

        user_classes = [User1, User2, User3]

        workers = [WorkerNode(str(i + 1)) for i in range(3)]

        users_dispatcher = self.user_dispatcher_class(worker_nodes=workers, user_classes=user_classes)
        users_dispatcher.new_dispatch(target_user_count=self.initial_user_count, spawn_rate=9)
        users_dispatcher._wait_between_dispatch = 0
        list(users_dispatcher)

        users_dispatcher.new_dispatch(target_user_count=self.ramped_down_user_count, spawn_rate=2)
        users_dispatcher._wait_between_dispatch = self.sleep_time

        ts = time.perf_counter()
        self.assertDictEqual(
            next(users_dispatcher),
            {
                "1": {"User1": 3, "User2": 0, "User3": 0},
                "2": {"User1": 0, "User2": 2, "User3": 0},
                "3": {"User1": 0, "User2": 0, "User3": 2},
            },
        )
        delta = time.perf_counter() - ts
        self.assertTrue(0 <= delta <= _TOLERANCE, delta)

        ts = time.perf_counter()
        self.assertDictEqual(
            next(users_dispatcher),
            {
                "1": {"User1": 2, "User2": 0, "User3": 0},
                "2": {"User1": 0, "User2": 2, "User3": 0},
                "3": {"User1": 0, "User2": 0, "User3": 1},
            },
        )
        delta = time.perf_counter() - ts
        self.assertTrue(self.sleep_time - _TOLERANCE <= delta <= self.sleep_time + _TOLERANCE, delta)

        ts = time.perf_counter()
        self.assertDictEqual(
            next(users_dispatcher),
            {
                "1": {"User1": 1, "User2": 0, "User3": 0},
                "2": {"User1": 0, "User2": 1, "User3": 0},
                "3": {"User1": 0, "User2": 0, "User3": 1},
            },
        )
        delta = time.perf_counter() - ts
        self.assertTrue(self.sleep_time - _TOLERANCE <= delta <= self.sleep_time + _TOLERANCE, delta)

        ts = time.perf_counter()
        self.assertDictEqual(
            next(users_dispatcher),
            {
                "1": {"User1": 1, "User2": 0, "User3": 0},
                "2": {"User1": 0, "User2": 0, "User3": 0},
                "3": {"User1": 0, "User2": 0, "User3": 0},
            },
        )
        delta = time.perf_counter() - ts
        self.assertTrue(self.sleep_time - _TOLERANCE <= delta <= self.sleep_time + _TOLERANCE, delta)

        ts = time.perf_counter()
        self.assertDictEqual(
            next(users_dispatcher),
            {
                "1": {"User1": 0, "User2": 0, "User3": 0},
                "2": {"User1": 0, "User2": 0, "User3": 0},
                "3": {"User1": 0, "User2": 0, "User3": 0},
            },
        )
        delta = time.perf_counter() - ts
        self.assertTrue(self.sleep_time - _TOLERANCE <= delta <= self.sleep_time + _TOLERANCE, delta)

        ts = time.perf_counter()
        self.assertRaises(StopIteration, lambda: next(users_dispatcher))
        delta = time.perf_counter() - ts
        self.assertTrue(0 <= delta <= _TOLERANCE, delta)

    def test_ramp_down_users_to_3_workers_with_spawn_rate_of_2_4(self) -> None:
        class User1(User):
            weight = 1

        class User2(User):
            weight = 1

        class User3(User):
            weight = 1

        user_classes = [User1, User2, User3]

        workers = [WorkerNode(str(i + 1)) for i in range(3)]

        users_dispatcher = self.user_dispatcher_class(worker_nodes=workers, user_classes=user_classes)
        users_dispatcher.new_dispatch(target_user_count=self.initial_user_count, spawn_rate=9)
        users_dispatcher._wait_between_dispatch = 0
        list(users_dispatcher)

        users_dispatcher.new_dispatch(target_user_count=self.ramped_down_user_count, spawn_rate=2.4)
        users_dispatcher._wait_between_dispatch = self.sleep_time

        ts = time.perf_counter()
        self.assertDictEqual(
            next(users_dispatcher),
            {
                "1": {"User1": 3, "User2": 0, "User3": 0},
                "2": {"User1": 0, "User2": 2, "User3": 0},
                "3": {"User1": 0, "User2": 0, "User3": 2},
            },
        )
        delta = time.perf_counter() - ts
        self.assertTrue(0 <= delta <= _TOLERANCE, delta)

        ts = time.perf_counter()
        self.assertDictEqual(
            next(users_dispatcher),
            {
                "1": {"User1": 2, "User2": 0, "User3": 0},
                "2": {"User1": 0, "User2": 2, "User3": 0},
                "3": {"User1": 0, "User2": 0, "User3": 1},
            },
        )
        delta = time.perf_counter() - ts
        self.assertTrue(self.sleep_time - _TOLERANCE <= delta <= self.sleep_time + _TOLERANCE, delta)

        ts = time.perf_counter()
        self.assertDictEqual(
            next(users_dispatcher),
            {
                "1": {"User1": 1, "User2": 0, "User3": 0},
                "2": {"User1": 0, "User2": 1, "User3": 0},
                "3": {"User1": 0, "User2": 0, "User3": 1},
            },
        )
        delta = time.perf_counter() - ts
        self.assertTrue(self.sleep_time - _TOLERANCE <= delta <= self.sleep_time + _TOLERANCE, delta)

        ts = time.perf_counter()
        self.assertDictEqual(
            next(users_dispatcher),
            {
                "1": {"User1": 1, "User2": 0, "User3": 0},
                "2": {"User1": 0, "User2": 0, "User3": 0},
                "3": {"User1": 0, "User2": 0, "User3": 0},
            },
        )
        delta = time.perf_counter() - ts
        self.assertTrue(self.sleep_time - _TOLERANCE <= delta <= self.sleep_time + _TOLERANCE, delta)

        ts = time.perf_counter()
        self.assertDictEqual(
            next(users_dispatcher),
            {
                "1": {"User1": 0, "User2": 0, "User3": 0},
                "2": {"User1": 0, "User2": 0, "User3": 0},
                "3": {"User1": 0, "User2": 0, "User3": 0},
            },
        )
        delta = time.perf_counter() - ts
        self.assertTrue(self.sleep_time - _TOLERANCE <= delta <= self.sleep_time + _TOLERANCE, delta)

        ts = time.perf_counter()
        self.assertRaises(StopIteration, lambda: next(users_dispatcher))
        delta = time.perf_counter() - ts
        self.assertTrue(0 <= delta <= _TOLERANCE, delta)

    def test_ramp_down_users_to_3_workers_with_spawn_rate_of_3(self) -> None:
        class User1(User):
            weight = 1

        class User2(User):
            weight = 1

        class User3(User):
            weight = 1

        user_classes = [User1, User2, User3]

        workers = [WorkerNode(str(i + 1)) for i in range(3)]

        users_dispatcher = self.user_dispatcher_class(worker_nodes=workers, user_classes=user_classes)
        users_dispatcher.new_dispatch(target_user_count=self.initial_user_count, spawn_rate=9)
        users_dispatcher._wait_between_dispatch = 0
        list(users_dispatcher)

        users_dispatcher.new_dispatch(target_user_count=self.ramped_down_user_count, spawn_rate=3)
        users_dispatcher._wait_between_dispatch = self.sleep_time

        ts = time.perf_counter()
        self.assertDictEqual(
            next(users_dispatcher),
            {
                "1": {"User1": 2, "User2": 0, "User3": 0},
                "2": {"User1": 0, "User2": 2, "User3": 0},
                "3": {"User1": 0, "User2": 0, "User3": 2},
            },
        )
        delta = time.perf_counter() - ts
        self.assertTrue(0 <= delta <= _TOLERANCE, delta)

        ts = time.perf_counter()
        self.assertDictEqual(
            next(users_dispatcher),
            {
                "1": {"User1": 1, "User2": 0, "User3": 0},
                "2": {"User1": 0, "User2": 1, "User3": 0},
                "3": {"User1": 0, "User2": 0, "User3": 1},
            },
        )
        delta = time.perf_counter() - ts
        self.assertTrue(self.sleep_time - _TOLERANCE <= delta <= self.sleep_time + _TOLERANCE, delta)

        ts = time.perf_counter()
        self.assertDictEqual(
            next(users_dispatcher),
            {
                "1": {"User1": 0, "User2": 0, "User3": 0},
                "2": {"User1": 0, "User2": 0, "User3": 0},
                "3": {"User1": 0, "User2": 0, "User3": 0},
            },
        )
        delta = time.perf_counter() - ts
        self.assertTrue(self.sleep_time - _TOLERANCE <= delta <= self.sleep_time + _TOLERANCE, delta)

        ts = time.perf_counter()
        self.assertRaises(StopIteration, lambda: next(users_dispatcher))
        delta = time.perf_counter() - ts
        self.assertTrue(0 <= delta <= _TOLERANCE, delta)

    def test_ramp_down_users_to_3_workers_with_spawn_rate_of_4(self) -> None:
        class User1(User):
            weight = 1

        class User2(User):
            weight = 1

        class User3(User):
            weight = 1

        user_classes = [User1, User2, User3]

        workers = [WorkerNode(str(i + 1)) for i in range(3)]

        users_dispatcher = self.user_dispatcher_class(worker_nodes=workers, user_classes=user_classes)
        users_dispatcher.new_dispatch(target_user_count=self.initial_user_count, spawn_rate=9)
        users_dispatcher._wait_between_dispatch = 0
        list(users_dispatcher)

        users_dispatcher.new_dispatch(target_user_count=self.ramped_down_user_count, spawn_rate=4)
        users_dispatcher._wait_between_dispatch = self.sleep_time

        ts = time.perf_counter()
        self.assertDictEqual(
            next(users_dispatcher),
            {
                "1": {"User1": 2, "User2": 0, "User3": 0},
                "2": {"User1": 0, "User2": 2, "User3": 0},
                "3": {"User1": 0, "User2": 0, "User3": 1},
            },
        )
        delta = time.perf_counter() - ts
        self.assertTrue(0 <= delta <= _TOLERANCE, delta)

        ts = time.perf_counter()
        self.assertDictEqual(
            next(users_dispatcher),
            {
                "1": {"User1": 1, "User2": 0, "User3": 0},
                "2": {"User1": 0, "User2": 0, "User3": 0},
                "3": {"User1": 0, "User2": 0, "User3": 0},
            },
        )
        delta = time.perf_counter() - ts
        self.assertTrue(self.sleep_time - _TOLERANCE <= delta <= self.sleep_time + _TOLERANCE, delta)

        ts = time.perf_counter()
        self.assertDictEqual(
            next(users_dispatcher),
            {
                "1": {"User1": 0, "User2": 0, "User3": 0},
                "2": {"User1": 0, "User2": 0, "User3": 0},
                "3": {"User1": 0, "User2": 0, "User3": 0},
            },
        )
        delta = time.perf_counter() - ts
        self.assertTrue(self.sleep_time - _TOLERANCE <= delta <= self.sleep_time + _TOLERANCE, delta)

        ts = time.perf_counter()
        self.assertRaises(StopIteration, lambda: next(users_dispatcher))
        delta = time.perf_counter() - ts
        self.assertTrue(0 <= delta <= _TOLERANCE, delta)

    def test_ramp_down_users_to_3_workers_with_spawn_rate_of_9(self) -> None:
        class User1(User):
            weight = 1

        class User2(User):
            weight = 1

        class User3(User):
            weight = 1

        user_classes = [User1, User2, User3]

        workers = [WorkerNode(str(i + 1)) for i in range(3)]

        users_dispatcher = self.user_dispatcher_class(worker_nodes=workers, user_classes=user_classes)
        users_dispatcher.new_dispatch(target_user_count=self.initial_user_count, spawn_rate=9)
        users_dispatcher._wait_between_dispatch = 0
        list(users_dispatcher)

        users_dispatcher.new_dispatch(target_user_count=self.ramped_down_user_count, spawn_rate=9)
        users_dispatcher._wait_between_dispatch = self.sleep_time

        ts = time.perf_counter()
        self.assertDictEqual(
            next(users_dispatcher),
            {
                "1": {"User1": 0, "User2": 0, "User3": 0},
                "2": {"User1": 0, "User2": 0, "User3": 0},
                "3": {"User1": 0, "User2": 0, "User3": 0},
            },
        )
        delta = time.perf_counter() - ts
        self.assertTrue(0 <= delta <= _TOLERANCE, delta)

        ts = time.perf_counter()
        self.assertRaises(StopIteration, lambda: next(users_dispatcher))
        delta = time.perf_counter() - ts
        self.assertTrue(0 <= delta <= _TOLERANCE, delta)


@unittest.skip(reason="takes too long. run this manually if you change dispatch logic.")
class TestRampUpThenDownThenUp(unittest.TestCase):
    def test_ramp_up_then_down_then_up(self) -> None:
        for user1_weight, user2_weight, user3_weight, user4_weight, user5_weight in [
            (1, 1, 1, 1, 1),
            (1, 2, 3, 4, 5),
            (1, 3, 5, 7, 9),
        ]:

            class User1(User):
                weight = user1_weight

            class User2(User):
                weight = user2_weight

            class User3(User):
                weight = user3_weight

            class User4(User):
                weight = user4_weight

            class User5(User):
                weight = user5_weight

            all_user_classes = [User1, User2, User3, User4, User5]

            for number_of_user_classes in range(1, len(all_user_classes) + 1):
                user_classes = all_user_classes[:number_of_user_classes]

                for max_user_count, min_user_count in [(30, 15), (54, 21), (14165, 1476)]:
                    for worker_count in [1, 3, 5, 9]:
                        workers = [WorkerNode(str(i + 1)) for i in range(worker_count)]

                        users_dispatcher = WeightedUsersDispatcher(worker_nodes=workers, user_classes=user_classes)

                        # Ramp-up to go to `min_user_count` #########

                        users_dispatcher.new_dispatch(target_user_count=min_user_count, spawn_rate=1)
                        users_dispatcher._wait_between_dispatch = 0

                        all_dispatched_users_ramp_up_to_min_user_count = list(users_dispatcher)

                        # Ramp-up to go to `max_user_count` #########

                        users_dispatcher.new_dispatch(target_user_count=max_user_count, spawn_rate=1)
                        users_dispatcher._wait_between_dispatch = 0

                        list(users_dispatcher)

                        # Ramp-down go back to `min_user_count` #########

                        users_dispatcher.new_dispatch(target_user_count=min_user_count, spawn_rate=1)
                        users_dispatcher._wait_between_dispatch = 0

                        all_dispatched_users_ramp_down_to_min_user_count = list(users_dispatcher)

                        # Assertions #########

                        self.assertDictEqual(
                            all_dispatched_users_ramp_up_to_min_user_count[-1],
                            all_dispatched_users_ramp_down_to_min_user_count[-1],
                        )


@parameterized_class(PARAMETER_DISPATCHERS)
class TestDispatchUsersToWorkersHavingTheSameUsersAsTheTarget(UsersDispatcherTestCase):
    user_count: int | Dict[str, int]

    @classmethod
    def setUpClass(cls) -> None:
        if cls.user_dispatcher_class == WeightedUsersDispatcher:
            cls.user_count = 9
        else:
            cls.user_count = {"User1": 3, "User2": 3, "User3": 3}

    def test_dispatch_users_to_3_workers(self) -> None:
        """Final distribution should be {"User1": 3, "User2": 3, "User3": 3}"""

        class User1(User):
            weight = 1

        class User2(User):
            weight = 1

        class User3(User):
            weight = 1

        user_classes = [User1, User2, User3]

        for spawn_rate in [0.15, 0.5, 1, 2, 2.4, 3, 4, 9]:
            workers = [WorkerNode(str(i + 1)) for i in range(3)]

            users_dispatcher = self.user_dispatcher_class(worker_nodes=workers, user_classes=user_classes)
            users_dispatcher.new_dispatch(target_user_count=self.user_count, spawn_rate=9)
            users_dispatcher._wait_between_dispatch = 0
            list(users_dispatcher)

            users_dispatcher.new_dispatch(target_user_count=self.user_count, spawn_rate=spawn_rate)
            users_dispatcher._wait_between_dispatch = self.sleep_time

            ts = time.perf_counter()
            self.assertDictEqual(
                next(users_dispatcher),
                {
                    "1": {"User1": 3, "User2": 0, "User3": 0},
                    "2": {"User1": 0, "User2": 3, "User3": 0},
                    "3": {"User1": 0, "User2": 0, "User3": 3},
                },
            )
            delta = time.perf_counter() - ts
            self.assertTrue(0 <= delta <= _TOLERANCE, delta)

            ts = time.perf_counter()
            self.assertRaises(StopIteration, lambda: next(users_dispatcher))
            delta = time.perf_counter() - ts
            self.assertTrue(0 <= delta <= _TOLERANCE, delta)

            clear_all_functools_lru_cache()


@parameterized_class(PARAMETER_DISPATCHERS)
class TestDistributionIsRespectedDuringDispatch(UsersDispatcherTestCase):
    target_user_count: int | Dict[str, int]
    heavy_user_weight: int

    @classmethod
    def setUpClass(cls) -> None:
        if cls.user_dispatcher_class == WeightedUsersDispatcher:
            cls.target_user_count = 75
        else:
            cls.target_user_count = {"User1": 25, "User2": 50}

    def test_dispatch_75_users_to_4_workers_with_spawn_rate_of_5(self) -> None:
        """
        Test case covering reported issue in https://github.com/locustio/locust/pull/1621#issuecomment-853624275.

        The case is to ramp-up from 0 to 75 users with two user classes. `User1` has a weight of 1 and `User2`
        has a weight of 2. The original issue was with 500 users, but to keep the test shorter, we use 75 users.

        Final distribution should be {"User1": 25, "User2": 50}
        """

        class User1(User):
            weight = 1

        class User2(User):
            weight = 2

        worker_node1 = WorkerNode("1")
        worker_node2 = WorkerNode("2")
        worker_node3 = WorkerNode("3")
        worker_node4 = WorkerNode("4")

        users_dispatcher = self.user_dispatcher_class(
            worker_nodes=[worker_node1, worker_node2, worker_node3, worker_node4], user_classes=[User1, User2]
        )
        users_dispatcher.new_dispatch(target_user_count=self.target_user_count, spawn_rate=5)
        users_dispatcher._wait_between_dispatch = 0

        # total user count = 5
        dispatched_users = next(users_dispatcher)
        self.assertDictEqual(_aggregate_dispatched_users(dispatched_users), {"User1": 2, "User2": 3})
        self.assertDictEqual(
            dispatched_users,
            {
                "1": {"User1": 1, "User2": 1},
                "2": {"User1": 1, "User2": 0},
                "3": {"User1": 0, "User2": 1},
                "4": {"User1": 0, "User2": 1},
            },
        )

        # total user count = 10
        dispatched_users = next(users_dispatcher)
        self.assertDictEqual(_aggregate_dispatched_users(dispatched_users), {"User1": 3, "User2": 7})
        self.assertDictEqual(
            dispatched_users,
            {
                "1": {"User1": 1, "User2": 2},
                "2": {"User1": 1, "User2": 2},
                "3": {"User1": 0, "User2": 2},
                "4": {"User1": 1, "User2": 1},
            },
        )

        # total user count = 15
        dispatched_users = next(users_dispatcher)
        self.assertDictEqual(_aggregate_dispatched_users(dispatched_users), {"User1": 5, "User2": 10})
        self.assertDictEqual(
            dispatched_users,
            {
                "1": {"User1": 1, "User2": 3},
                "2": {"User1": 2, "User2": 2},
                "3": {"User1": 1, "User2": 3},
                "4": {"User1": 1, "User2": 2},
            },
        )

        # total user count = 20
        dispatched_users = next(users_dispatcher)
        self.assertDictEqual(_aggregate_dispatched_users(dispatched_users), {"User1": 7, "User2": 13})
        self.assertDictEqual(
            dispatched_users,
            {
                "1": {"User1": 2, "User2": 3},
                "2": {"User1": 2, "User2": 3},
                "3": {"User1": 1, "User2": 4},
                "4": {"User1": 2, "User2": 3},
            },
        )

        # total user count = 25
        dispatched_users = next(users_dispatcher)
        self.assertDictEqual(_aggregate_dispatched_users(dispatched_users), {"User1": 8, "User2": 17})
        self.assertDictEqual(
            dispatched_users,
            {
                "1": {"User1": 2, "User2": 5},
                "2": {"User1": 2, "User2": 4},
                "3": {"User1": 2, "User2": 4},
                "4": {"User1": 2, "User2": 4},
            },
        )

        # total user count = 30
        dispatched_users = next(users_dispatcher)
        self.assertDictEqual(_aggregate_dispatched_users(dispatched_users), {"User1": 10, "User2": 20})
        self.assertDictEqual(
            dispatched_users,
            {
                "1": {"User1": 3, "User2": 5},
                "2": {"User1": 3, "User2": 5},
                "3": {"User1": 2, "User2": 5},
                "4": {"User1": 2, "User2": 5},
            },
        )

        # total user count = 35
        dispatched_users = next(users_dispatcher)
        self.assertDictEqual(_aggregate_dispatched_users(dispatched_users), {"User1": 12, "User2": 23})
        self.assertDictEqual(
            dispatched_users,
            {
                "1": {"User1": 3, "User2": 6},
                "2": {"User1": 3, "User2": 6},
                "3": {"User1": 3, "User2": 6},
                "4": {"User1": 3, "User2": 5},
            },
        )

        # total user count = 40
        dispatched_users = next(users_dispatcher)
        self.assertDictEqual(_aggregate_dispatched_users(dispatched_users), {"User1": 13, "User2": 27})
        self.assertDictEqual(
            dispatched_users,
            {
                "1": {"User1": 3, "User2": 7},
                "2": {"User1": 4, "User2": 6},
                "3": {"User1": 3, "User2": 7},
                "4": {"User1": 3, "User2": 7},
            },
        )

        # total user count = 45
        dispatched_users = next(users_dispatcher)
        self.assertDictEqual(_aggregate_dispatched_users(dispatched_users), {"User1": 15, "User2": 30})
        self.assertDictEqual(
            dispatched_users,
            {
                "1": {"User1": 4, "User2": 8},
                "2": {"User1": 4, "User2": 7},
                "3": {"User1": 3, "User2": 8},
                "4": {"User1": 4, "User2": 7},
            },
        )

        # total user count = 50
        dispatched_users = next(users_dispatcher)
        self.assertDictEqual(_aggregate_dispatched_users(dispatched_users), {"User1": 17, "User2": 33})
        self.assertDictEqual(
            dispatched_users,
            {
                "1": {"User1": 4, "User2": 9},
                "2": {"User1": 5, "User2": 8},
                "3": {"User1": 4, "User2": 8},
                "4": {"User1": 4, "User2": 8},
            },
        )

        # total user count = 55
        dispatched_users = next(users_dispatcher)
        self.assertDictEqual(_aggregate_dispatched_users(dispatched_users), {"User1": 18, "User2": 37})
        self.assertDictEqual(
            dispatched_users,
            {
                "1": {"User1": 5, "User2": 9},
                "2": {"User1": 5, "User2": 9},
                "3": {"User1": 4, "User2": 10},
                "4": {"User1": 4, "User2": 9},
            },
        )

        # total user count = 60
        dispatched_users = next(users_dispatcher)
        self.assertDictEqual(_aggregate_dispatched_users(dispatched_users), {"User1": 20, "User2": 40})
        self.assertDictEqual(
            dispatched_users,
            {
                "1": {"User1": 5, "User2": 10},
                "2": {"User1": 5, "User2": 10},
                "3": {"User1": 5, "User2": 10},
                "4": {"User1": 5, "User2": 10},
            },
        )

        # total user count = 65
        dispatched_users = next(users_dispatcher)
        self.assertDictEqual(_aggregate_dispatched_users(dispatched_users), {"User1": 22, "User2": 43})
        self.assertDictEqual(
            dispatched_users,
            {
                "1": {"User1": 6, "User2": 11},
                "2": {"User1": 6, "User2": 10},
                "3": {"User1": 5, "User2": 11},
                "4": {"User1": 5, "User2": 11},
            },
        )

        # total user count = 70
        dispatched_users = next(users_dispatcher)
        self.assertDictEqual(_aggregate_dispatched_users(dispatched_users), {"User1": 23, "User2": 47})
        self.assertDictEqual(
            dispatched_users,
            {
                "1": {"User1": 6, "User2": 12},
                "2": {"User1": 6, "User2": 12},
                "3": {"User1": 5, "User2": 12},
                "4": {"User1": 6, "User2": 11},
            },
        )

        # total user count = 75, User1 = 25, User2 = 50
        dispatched_users = next(users_dispatcher)
        self.assertDictEqual(_aggregate_dispatched_users(dispatched_users), {"User1": 25, "User2": 50})
        self.assertDictEqual(
            dispatched_users,
            {
                "1": {"User1": 6, "User2": 13},
                "2": {"User1": 7, "User2": 12},
                "3": {"User1": 6, "User2": 13},
                "4": {"User1": 6, "User2": 12},
            },
        )

        self.assertRaises(StopIteration, lambda: next(users_dispatcher))


@parameterized_class(PARAMETER_DISPATCHERS)
class TestLargeScale(UsersDispatcherTestCase):
    weights: List[int]
    numerated_weights: Dict[int, int]
    weighted_user_classes: List[Type[User]]
    fixed_user_classes_10k: List[Type[User]]
    fixed_user_classes_1M: List[Type[User]]
    mixed_users: List[Type[User]]

    @classmethod
    def setUpClass(cls) -> None:
        # fmt: off
        cls.weights = [
            5, 55, 37, 2, 97, 41, 33, 19, 19, 34, 78, 76, 28, 62, 69, 5, 55, 37, 2, 97, 41, 33, 19, 19, 34,
            78, 76, 28, 62, 69, 41, 33, 19, 19, 34, 78, 76, 28, 62, 69, 41, 33, 19, 19, 34, 78, 76, 28, 62, 69
        ]
        # fmt: on

        cls.weighted_user_classes = [
            type(f"User{i}", (User,), {"weight": w}) for i, w in enumerate(cls.weights, start=1)
        ]  # 50 users
        cls.fixed_user_classes_10k = [type(f"FixedUser10k{i}", (User,), {"fixed_count": 2000}) for i in range(50)]
        cls.fixed_user_classes_1M = [type(f"FixedUser1M{i}", (User,), {"fixed_count": 20000}) for i in range(50)]
        cls.mixed_users = cls.weighted_user_classes[:25] + cls.fixed_user_classes_10k[25:]

    def test_distribute_users(self) -> None:
        target_user_count_1M: int | Dict[str, int]
        if self.user_dispatcher_class == WeightedUsersDispatcher:
            target_user_count_1M = 1_000_000
            user_classes_categories = [self.weighted_user_classes, self.fixed_user_classes_1M, self.mixed_users]
        else:
            target_user_count_1M = {}
            user_classes_categories = [self.fixed_user_classes_1M]

        for user_classes in user_classes_categories:
            workers = [WorkerNode(str(i)) for i in range(10_000)]

            users_dispatcher = self.user_dispatcher_class(worker_nodes=workers, user_classes=user_classes)

            ts = time.perf_counter()
            users_on_workers, _, _, _ = users_dispatcher.distribute_users(target_user_count=target_user_count_1M)
            delta = time.perf_counter() - ts

            # Because tests are run with coverage, the code will be slower.
            # We set the pass criterion to 7000ms, but in real life, the
            # `_distribute_users` method runs faster than this.
            self.assertLessEqual(1000 * delta, 7000)

            self.assertEqual(_user_count(users_on_workers), 1_000_000)

    def test_ramp_up_from_0_to_100_000_users_with_50_user_classes_and_1000_workers_and_5000_spawn_rate(self) -> None:
        target_user_count: int | Dict[str, int]

        if self.user_dispatcher_class == WeightedUsersDispatcher:
            user_classes_categories = [
                self.weighted_user_classes,
                self.fixed_user_classes_1M,
                self.fixed_user_classes_10k,
                self.mixed_users,
            ]
            target_user_count = 100_000
        else:
            user_classes_categories = [
                self.fixed_user_classes_1M[:5],
            ]
            target_user_count = {}

        for user_classes in user_classes_categories:
            workers = [WorkerNode(str(i)) for i in range(1000)]

            users_dispatcher = self.user_dispatcher_class(worker_nodes=workers, user_classes=user_classes)
            users_dispatcher.new_dispatch(target_user_count=target_user_count, spawn_rate=5_000)
            users_dispatcher._wait_between_dispatch = 0

            all_dispatched_users = list(users_dispatcher)

            tol = 0.2
            self.assertTrue(
                all(
                    dispatch_iteration_duration <= tol
                    for dispatch_iteration_duration in users_dispatcher.dispatch_iteration_durations
                ),
                "One or more dispatch took more than {:.0f}ms to compute (max = {}ms)".format(
                    tol * 1000, 1000 * max(users_dispatcher.dispatch_iteration_durations)
                ),
            )

            self.assertEqual(_user_count(all_dispatched_users[-1]), 100_000)

            for dispatch_users in all_dispatched_users:
                user_count_on_workers = [
                    sum(user_classes_count.values()) for user_classes_count in dispatch_users.values()
                ]
                self.assertLessEqual(
                    max(user_count_on_workers) - min(user_count_on_workers),
                    1,
                    "One or more workers have too much users compared to the other workers when user count is {}".format(
                        _user_count(dispatch_users)
                    ),
                )

            # Does not make sense to to check relative weight for FixedUsersDispatcher
            if self.user_dispatcher_class == WeightedUsersDispatcher:
                for i, dispatch_users in enumerate(all_dispatched_users):
                    aggregated_dispatched_users = _aggregate_dispatched_users(dispatch_users)
                    for user_class in [u for u in user_classes if not u.fixed_count]:
                        target_relative_weight = user_class.weight / sum(
                            map(attrgetter("weight"), [u for u in user_classes if not u.fixed_count])
                        )
                        relative_weight = aggregated_dispatched_users[user_class.__name__] / _user_count(dispatch_users)
                        error_percent = 100 * (relative_weight - target_relative_weight) / target_relative_weight
                        if i == len(all_dispatched_users) - 1:
                            # We want the distribution to be as good as possible at the end of the ramp-up
                            tol = 0.5
                        else:
                            tol = 15
                        self.assertLessEqual(
                            error_percent,
                            tol,
                            "Distribution for user class {} is off by more than {}% when user count is {}".format(
                                user_class, tol, _user_count(dispatch_users)
                            ),
                        )

    def test_ramp_down_from_100_000_to_0_users_with_50_user_classes_and_1000_workers_and_5000_spawn_rate(self) -> None:
        initial_user_count: int | Dict[str, int]
        ramp_down_user_count: int | Dict[str, int]

        if self.user_dispatcher_class == WeightedUsersDispatcher:
            user_classes_categories = [
                self.weighted_user_classes,
                self.fixed_user_classes_1M,
                self.fixed_user_classes_10k,
                self.mixed_users,
            ]
            initial_user_count = 100_000
            ramp_down_user_count = 0
        else:
            user_classes_categories = [
                self.fixed_user_classes_1M[:5],
            ]
            initial_user_count = {}
            ramp_down_user_count = {user_class.__name__: 0 for user_class in user_classes_categories[0][:5]}

        for user_classes in user_classes_categories:
            workers = [WorkerNode(str(i)) for i in range(1000)]

            # Ramp-up
            users_dispatcher = self.user_dispatcher_class(worker_nodes=workers, user_classes=user_classes)
            users_dispatcher.new_dispatch(target_user_count=initial_user_count, spawn_rate=100_000)
            users_dispatcher._wait_between_dispatch = 0
            list(users_dispatcher)

            # Ramp-down
            users_dispatcher.new_dispatch(target_user_count=ramp_down_user_count, spawn_rate=5000)
            users_dispatcher._wait_between_dispatch = 0

            all_dispatched_users = list(users_dispatcher)

            tol = 0.2
            self.assertTrue(len(users_dispatcher.dispatch_iteration_durations), 5)
            self.assertTrue(
                all(
                    dispatch_iteration_duration <= tol
                    for dispatch_iteration_duration in users_dispatcher.dispatch_iteration_durations
                ),
                "One or more dispatch took more than {:.0f}ms to compute (max = {}ms)".format(
                    tol * 1000, 1000 * max(users_dispatcher.dispatch_iteration_durations)
                ),
            )

            self.assertEqual(_user_count(all_dispatched_users[-1]), 0)

            for dispatch_users in all_dispatched_users[:-1]:
                user_count_on_workers = [
                    sum(user_classes_count.values()) for user_classes_count in dispatch_users.values()
                ]
                self.assertLessEqual(
                    max(user_count_on_workers) - min(user_count_on_workers),
                    1,
                    "One or more workers have too much users compared to the other workers when user count is {}".format(
                        _user_count(dispatch_users)
                    ),
                )

            # Does not make sense to to check relative weight for FixedUsersDispatcher
            if self.user_dispatcher_class == WeightedUsersDispatcher:
                for dispatch_users in all_dispatched_users[:-1]:
                    aggregated_dispatched_users = _aggregate_dispatched_users(dispatch_users)
                    for user_class in [u for u in user_classes if not u.fixed_count]:
                        target_relative_weight = user_class.weight / sum(
                            map(attrgetter("weight"), [u for u in user_classes if not u.fixed_count])
                        )
                        relative_weight = aggregated_dispatched_users[user_class.__name__] / _user_count(dispatch_users)
                        error_percent = 100 * (relative_weight - target_relative_weight) / target_relative_weight
                        tol = 15
                        self.assertLessEqual(
                            error_percent,
                            tol,
                            "Distribution for user class {} is off by more than {}% when user count is {}".format(
                                user_class, tol, _user_count(dispatch_users)
                            ),
                        )


@parameterized_class(PARAMETER_DISPATCHERS)
class TestSmallConsecutiveRamping(UsersDispatcherTestCase):
    def test_consecutive_ramp_up_and_ramp_down(self) -> None:
        class User1(User):
            weight = 1

        class User2(User):
            weight = 1

        user_classes = [User1, User2]

        target_user_count = TargetUserCount(self.user_dispatcher_class, user_classes)

        worker_node1 = WorkerNode("1")
        worker_node2 = WorkerNode("2")

        worker_nodes = [worker_node1, worker_node2]

        users_dispatcher = self.user_dispatcher_class(worker_nodes=worker_nodes, user_classes=user_classes)

        # user count = 1
        users_dispatcher.new_dispatch(target_user_count=target_user_count(1), spawn_rate=1)
        users_dispatcher._wait_between_dispatch = 0

        dispatched_users = next(users_dispatcher)
        self.assertDictEqual(_aggregate_dispatched_users(dispatched_users), {"User1": 1, "User2": 0})
        self.assertEqual(_user_count_on_worker(dispatched_users, worker_node1.id), 1)
        self.assertEqual(_user_count_on_worker(dispatched_users, worker_node2.id), 0)

        # user count = 2
        users_dispatcher.new_dispatch(target_user_count=target_user_count(2), spawn_rate=1)
        users_dispatcher._wait_between_dispatch = 0

        dispatched_users = next(users_dispatcher)
        self.assertDictEqual(_aggregate_dispatched_users(dispatched_users), {"User1": 1, "User2": 1})
        self.assertEqual(_user_count_on_worker(dispatched_users, worker_node1.id), 1)
        self.assertEqual(_user_count_on_worker(dispatched_users, worker_node2.id), 1)

        # user count = 3
        users_dispatcher.new_dispatch(target_user_count=target_user_count(3), spawn_rate=1)
        users_dispatcher._wait_between_dispatch = 0

        dispatched_users = next(users_dispatcher)
        self.assertDictEqual(_aggregate_dispatched_users(dispatched_users), {"User1": 2, "User2": 1})
        self.assertEqual(_user_count_on_worker(dispatched_users, worker_node1.id), 2)
        self.assertEqual(_user_count_on_worker(dispatched_users, worker_node2.id), 1)

        # user count = 4
        users_dispatcher.new_dispatch(target_user_count=target_user_count(4), spawn_rate=1)
        users_dispatcher._wait_between_dispatch = 0

        dispatched_users = next(users_dispatcher)
        self.assertDictEqual(_aggregate_dispatched_users(dispatched_users), {"User1": 2, "User2": 2})
        self.assertEqual(_user_count_on_worker(dispatched_users, worker_node1.id), 2)
        self.assertEqual(_user_count_on_worker(dispatched_users, worker_node2.id), 2)

        # user count = 3
        users_dispatcher.new_dispatch(target_user_count=target_user_count(3), spawn_rate=1)
        users_dispatcher._wait_between_dispatch = 0

        dispatched_users = next(users_dispatcher)
        self.assertDictEqual(_aggregate_dispatched_users(dispatched_users), {"User1": 2, "User2": 1})
        self.assertEqual(_user_count_on_worker(dispatched_users, worker_node1.id), 2)
        self.assertEqual(_user_count_on_worker(dispatched_users, worker_node2.id), 1)

        # user count = 2
        users_dispatcher.new_dispatch(target_user_count=target_user_count(2), spawn_rate=1)
        users_dispatcher._wait_between_dispatch = 0

        dispatched_users = next(users_dispatcher)
        self.assertDictEqual(_aggregate_dispatched_users(dispatched_users), {"User1": 1, "User2": 1})
        self.assertEqual(_user_count_on_worker(dispatched_users, worker_node1.id), 1)
        self.assertEqual(_user_count_on_worker(dispatched_users, worker_node2.id), 1)

        # user count = 1
        users_dispatcher.new_dispatch(target_user_count=target_user_count(1), spawn_rate=1)
        users_dispatcher._wait_between_dispatch = 0

        dispatched_users = next(users_dispatcher)
        self.assertDictEqual(_aggregate_dispatched_users(dispatched_users), {"User1": 1, "User2": 0})
        self.assertEqual(_user_count_on_worker(dispatched_users, worker_node1.id), 1)
        self.assertEqual(_user_count_on_worker(dispatched_users, worker_node2.id), 0)

        # user count = 0
        users_dispatcher.new_dispatch(target_user_count=target_user_count(0), spawn_rate=1)
        users_dispatcher._wait_between_dispatch = 0

        dispatched_users = next(users_dispatcher)
        self.assertDictEqual(_aggregate_dispatched_users(dispatched_users), {"User1": 0, "User2": 0})
        self.assertEqual(_user_count_on_worker(dispatched_users, worker_node1.id), 0)
        self.assertEqual(_user_count_on_worker(dispatched_users, worker_node2.id), 0)


@parameterized_class(PARAMETER_DISPATCHERS)
class TestRampingMiscellaneous(UsersDispatcherTestCase):
    def test_spawn_rate_greater_than_target_user_count(self) -> None:
        class User1(User):
            weight = 1

        user_classes: List[Type[User]] = [User1]

        worker_nodes = [WorkerNode(str(i + 1)) for i in range(1)]

        target_user_count = TargetUserCount(self.user_dispatcher_class, user_classes)

        users_dispatcher = self.user_dispatcher_class(worker_nodes=worker_nodes, user_classes=user_classes)

        users_dispatcher.new_dispatch(target_user_count=target_user_count(1), spawn_rate=100)
        users_dispatcher._wait_between_dispatch = 0
        dispatched_users = next(users_dispatcher)
        self.assertDictEqual(dispatched_users, {"1": {"User1": 1}})

        users_dispatcher.new_dispatch(target_user_count=target_user_count(11), spawn_rate=100)
        users_dispatcher._wait_between_dispatch = 0
        dispatched_users = next(users_dispatcher)
        self.assertDictEqual(dispatched_users, {"1": {"User1": 11}})

        users_dispatcher.new_dispatch(target_user_count=target_user_count(10), spawn_rate=100)
        users_dispatcher._wait_between_dispatch = 0
        dispatched_users = next(users_dispatcher)
        self.assertDictEqual(dispatched_users, {"1": {"User1": 10}})

        users_dispatcher.new_dispatch(target_user_count=target_user_count(0), spawn_rate=100)
        users_dispatcher._wait_between_dispatch = 0
        dispatched_users = next(users_dispatcher)
        self.assertDictEqual(dispatched_users, {"1": {"User1": 0}})


@parameterized_class(PARAMETER_DISPATCHERS)
class TestRemoveWorker(UsersDispatcherTestCase):
    def test_remove_worker_during_ramp_up(self) -> None:
        class User1(User):
            weight = 1

        class User2(User):
            weight = 1

        class User3(User):
            weight = 1

        user_classes = [User1, User2, User3]

        worker_nodes = [WorkerNode(str(i + 1)) for i in range(3)]

        target_user_count = TargetUserCount(self.user_dispatcher_class, user_classes)

        users_dispatcher = self.user_dispatcher_class(worker_nodes=worker_nodes, user_classes=user_classes)

        users_dispatcher.new_dispatch(target_user_count=target_user_count(9), spawn_rate=3)
        users_dispatcher._wait_between_dispatch = self.sleep_time

        # Dispatch iteration 1
        ts = time.perf_counter()
        dispatched_users = next(users_dispatcher)
        delta = time.perf_counter() - ts
        self.assertTrue(0 <= delta <= _TOLERANCE, delta)
        self.assertDictEqual(_aggregate_dispatched_users(dispatched_users), {"User1": 1, "User2": 1, "User3": 1})
        self.assertEqual(_user_count_on_worker(dispatched_users, worker_nodes[0].id), 1)
        self.assertEqual(_user_count_on_worker(dispatched_users, worker_nodes[1].id), 1)
        self.assertEqual(_user_count_on_worker(dispatched_users, worker_nodes[2].id), 1)

        # Dispatch iteration 2
        ts = time.perf_counter()
        dispatched_users = next(users_dispatcher)
        delta = time.perf_counter() - ts
        self.assertTrue(self.sleep_time - _TOLERANCE <= delta <= self.sleep_time + _TOLERANCE, delta)
        self.assertDictEqual(_aggregate_dispatched_users(dispatched_users), {"User1": 2, "User2": 2, "User3": 2})
        self.assertEqual(_user_count_on_worker(dispatched_users, worker_nodes[0].id), 2)
        self.assertEqual(_user_count_on_worker(dispatched_users, worker_nodes[1].id), 2)
        self.assertEqual(_user_count_on_worker(dispatched_users, worker_nodes[2].id), 2)

        self.assertFalse(users_dispatcher._rebalance)

        users_dispatcher.remove_worker(worker_nodes[1])

        self.assertTrue(users_dispatcher._rebalance)

        # Re-balance
        ts = time.perf_counter()
        dispatched_users = next(users_dispatcher)
        delta = time.perf_counter() - ts
        self.assertTrue(0 <= delta <= _TOLERANCE, f"Expected re-balance dispatch to be instantaneous but got {delta}s")
        self.assertDictEqual(_aggregate_dispatched_users(dispatched_users), {"User1": 2, "User2": 2, "User3": 2})
        self.assertEqual(_user_count_on_worker(dispatched_users, worker_nodes[0].id), 3)
        self.assertEqual(_user_count_on_worker(dispatched_users, worker_nodes[2].id), 3)

        self.assertFalse(users_dispatcher._rebalance)

        # Dispatch iteration 3
        ts = time.perf_counter()
        dispatched_users = next(users_dispatcher)
        delta = time.perf_counter() - ts
        self.assertTrue(self.sleep_time - _TOLERANCE <= delta <= self.sleep_time + _TOLERANCE, delta)
        self.assertDictEqual(_aggregate_dispatched_users(dispatched_users), {"User1": 3, "User2": 3, "User3": 3})
        self.assertEqual(_user_count_on_worker(dispatched_users, worker_nodes[0].id), 5)
        self.assertEqual(_user_count_on_worker(dispatched_users, worker_nodes[2].id), 4)

    def test_remove_two_workers_during_ramp_up(self) -> None:
        class User1(User):
            weight = 1

        class User2(User):
            weight = 1

        class User3(User):
            weight = 1

        user_classes = [User1, User2, User3]

        worker_nodes = [WorkerNode(str(i + 1)) for i in range(3)]

        target_user_count = TargetUserCount(self.user_dispatcher_class, user_classes)

        users_dispatcher = self.user_dispatcher_class(worker_nodes=worker_nodes, user_classes=user_classes)

        users_dispatcher.new_dispatch(target_user_count=target_user_count(9), spawn_rate=3)
        users_dispatcher._wait_between_dispatch = self.sleep_time

        # Dispatch iteration 1
        ts = time.perf_counter()
        dispatched_users = next(users_dispatcher)
        delta = time.perf_counter() - ts
        self.assertTrue(0 <= delta <= _TOLERANCE, delta)
        self.assertDictEqual(_aggregate_dispatched_users(dispatched_users), {"User1": 1, "User2": 1, "User3": 1})
        self.assertEqual(_user_count_on_worker(dispatched_users, worker_nodes[0].id), 1)
        self.assertEqual(_user_count_on_worker(dispatched_users, worker_nodes[1].id), 1)
        self.assertEqual(_user_count_on_worker(dispatched_users, worker_nodes[2].id), 1)

        # Dispatch iteration 2
        ts = time.perf_counter()
        dispatched_users = next(users_dispatcher)
        delta = time.perf_counter() - ts
        self.assertTrue(self.sleep_time - _TOLERANCE <= delta <= self.sleep_time + _TOLERANCE, delta)
        self.assertDictEqual(_aggregate_dispatched_users(dispatched_users), {"User1": 2, "User2": 2, "User3": 2})
        self.assertEqual(_user_count_on_worker(dispatched_users, worker_nodes[0].id), 2)
        self.assertEqual(_user_count_on_worker(dispatched_users, worker_nodes[1].id), 2)
        self.assertEqual(_user_count_on_worker(dispatched_users, worker_nodes[2].id), 2)

        self.assertFalse(users_dispatcher._rebalance)

        users_dispatcher.remove_worker(worker_nodes[1])
        users_dispatcher.remove_worker(worker_nodes[2])

        self.assertTrue(users_dispatcher._rebalance)

        # Re-balance
        ts = time.perf_counter()
        dispatched_users = next(users_dispatcher)
        delta = time.perf_counter() - ts
        self.assertTrue(0 <= delta <= _TOLERANCE, f"Expected re-balance dispatch to be instantaneous but got {delta}s")
        self.assertDictEqual(_aggregate_dispatched_users(dispatched_users), {"User1": 2, "User2": 2, "User3": 2})
        self.assertEqual(_user_count_on_worker(dispatched_users, worker_nodes[0].id), 6)

        self.assertFalse(users_dispatcher._rebalance)

        # Dispatch iteration 3
        ts = time.perf_counter()
        dispatched_users = next(users_dispatcher)
        delta = time.perf_counter() - ts
        self.assertTrue(self.sleep_time - _TOLERANCE <= delta <= self.sleep_time + _TOLERANCE, delta)
        self.assertDictEqual(_aggregate_dispatched_users(dispatched_users), {"User1": 3, "User2": 3, "User3": 3})
        self.assertEqual(_user_count_on_worker(dispatched_users, worker_nodes[0].id), 9)

    def test_remove_worker_between_two_ramp_ups(self) -> None:
        class User1(User):
            weight = 1

        class User2(User):
            weight = 1

        class User3(User):
            weight = 1

        user_classes = [User1, User2, User3]

        worker_nodes = [WorkerNode(str(i + 1)) for i in range(3)]

        target_user_count = TargetUserCount(self.user_dispatcher_class, user_classes)

        users_dispatcher = self.user_dispatcher_class(worker_nodes=worker_nodes, user_classes=user_classes)

        users_dispatcher.new_dispatch(target_user_count=target_user_count(9), spawn_rate=3)
        users_dispatcher._wait_between_dispatch = 0

        list(users_dispatcher)

        self.assertFalse(users_dispatcher._rebalance)

        users_dispatcher.remove_worker(worker_nodes[1])

        self.assertTrue(users_dispatcher._rebalance)

        users_dispatcher.new_dispatch(target_user_count=target_user_count(18), spawn_rate=3)
        users_dispatcher._wait_between_dispatch = self.sleep_time

        self.assertTrue(users_dispatcher._rebalance)

        # Re-balance
        ts = time.perf_counter()
        dispatched_users = next(users_dispatcher)
        delta = time.perf_counter() - ts
        self.assertTrue(0 <= delta <= _TOLERANCE, f"Expected re-balance dispatch to be instantaneous but got {delta}s")
        self.assertDictEqual(_aggregate_dispatched_users(dispatched_users), {"User1": 3, "User2": 3, "User3": 3})
        self.assertEqual(_user_count_on_worker(dispatched_users, worker_nodes[0].id), 5)
        self.assertEqual(_user_count_on_worker(dispatched_users, worker_nodes[2].id), 4)

        self.assertFalse(users_dispatcher._rebalance)

        # Dispatch iteration 1
        ts = time.perf_counter()
        dispatched_users = next(users_dispatcher)
        delta = time.perf_counter() - ts
        self.assertTrue(0 <= delta <= _TOLERANCE, delta)
        self.assertDictEqual(_aggregate_dispatched_users(dispatched_users), {"User1": 4, "User2": 4, "User3": 4})
        self.assertEqual(_user_count_on_worker(dispatched_users, worker_nodes[0].id), 6)
        self.assertEqual(_user_count_on_worker(dispatched_users, worker_nodes[2].id), 6)

        # Dispatch iteration 2
        ts = time.perf_counter()
        dispatched_users = next(users_dispatcher)
        delta = time.perf_counter() - ts
        self.assertTrue(self.sleep_time - _TOLERANCE <= delta <= self.sleep_time + _TOLERANCE, delta)
        self.assertDictEqual(_aggregate_dispatched_users(dispatched_users), {"User1": 5, "User2": 5, "User3": 5})
        self.assertEqual(_user_count_on_worker(dispatched_users, worker_nodes[0].id), 8)
        self.assertEqual(_user_count_on_worker(dispatched_users, worker_nodes[2].id), 7)

        # Dispatch iteration 3
        ts = time.perf_counter()
        dispatched_users = next(users_dispatcher)
        delta = time.perf_counter() - ts
        self.assertTrue(self.sleep_time - _TOLERANCE <= delta <= self.sleep_time + _TOLERANCE, delta)
        self.assertDictEqual(_aggregate_dispatched_users(dispatched_users), {"User1": 6, "User2": 6, "User3": 6})
        self.assertEqual(_user_count_on_worker(dispatched_users, worker_nodes[0].id), 9)
        self.assertEqual(_user_count_on_worker(dispatched_users, worker_nodes[2].id), 9)

    def test_remove_two_workers_between_two_ramp_ups(self) -> None:
        class User1(User):
            weight = 1

        class User2(User):
            weight = 1

        class User3(User):
            weight = 1

        user_classes = [User1, User2, User3]

        worker_nodes = [WorkerNode(str(i + 1)) for i in range(3)]

        target_user_count = TargetUserCount(self.user_dispatcher_class, user_classes)

        users_dispatcher = self.user_dispatcher_class(worker_nodes=worker_nodes, user_classes=user_classes)

        users_dispatcher.new_dispatch(target_user_count=target_user_count(9), spawn_rate=3)
        users_dispatcher._wait_between_dispatch = 0

        list(users_dispatcher)

        self.assertFalse(users_dispatcher._rebalance)

        users_dispatcher.remove_worker(worker_nodes[1])
        users_dispatcher.remove_worker(worker_nodes[2])

        self.assertTrue(users_dispatcher._rebalance)

        users_dispatcher.new_dispatch(target_user_count=target_user_count(18), spawn_rate=3)
        users_dispatcher._wait_between_dispatch = self.sleep_time

        self.assertTrue(users_dispatcher._rebalance)

        # Re-balance
        ts = time.perf_counter()
        dispatched_users = next(users_dispatcher)
        delta = time.perf_counter() - ts
        self.assertTrue(0 <= delta <= _TOLERANCE, f"Expected re-balance dispatch to be instantaneous but got {delta}s")
        self.assertDictEqual(_aggregate_dispatched_users(dispatched_users), {"User1": 3, "User2": 3, "User3": 3})
        self.assertEqual(_user_count_on_worker(dispatched_users, worker_nodes[0].id), 9)

        self.assertFalse(users_dispatcher._rebalance)

        # Dispatch iteration 1
        ts = time.perf_counter()
        dispatched_users = next(users_dispatcher)
        delta = time.perf_counter() - ts
        self.assertTrue(0 <= delta <= _TOLERANCE, delta)
        self.assertDictEqual(_aggregate_dispatched_users(dispatched_users), {"User1": 4, "User2": 4, "User3": 4})
        self.assertEqual(_user_count_on_worker(dispatched_users, worker_nodes[0].id), 12)

        # Dispatch iteration 2
        ts = time.perf_counter()
        dispatched_users = next(users_dispatcher)
        delta = time.perf_counter() - ts
        self.assertTrue(self.sleep_time - _TOLERANCE <= delta <= self.sleep_time + _TOLERANCE, delta)
        self.assertDictEqual(_aggregate_dispatched_users(dispatched_users), {"User1": 5, "User2": 5, "User3": 5})
        self.assertEqual(_user_count_on_worker(dispatched_users, worker_nodes[0].id), 15)

        # Dispatch iteration 3
        ts = time.perf_counter()
        dispatched_users = next(users_dispatcher)
        delta = time.perf_counter() - ts
        self.assertTrue(self.sleep_time - _TOLERANCE <= delta <= self.sleep_time + _TOLERANCE, delta)
        self.assertDictEqual(_aggregate_dispatched_users(dispatched_users), {"User1": 6, "User2": 6, "User3": 6})
        self.assertEqual(_user_count_on_worker(dispatched_users, worker_nodes[0].id), 18)

    def test_remove_worker_during_ramp_down(self) -> None:
        class User1(User):
            weight = 1

        class User2(User):
            weight = 1

        class User3(User):
            weight = 1

        user_classes = [User1, User2, User3]

        worker_nodes = [WorkerNode(str(i + 1)) for i in range(3)]

        target_user_count = TargetUserCount(self.user_dispatcher_class, user_classes)

        users_dispatcher = self.user_dispatcher_class(worker_nodes=worker_nodes, user_classes=user_classes)

        users_dispatcher.new_dispatch(target_user_count=target_user_count(18), spawn_rate=3)
        users_dispatcher._wait_between_dispatch = 0
        list(users_dispatcher)

        users_dispatcher.new_dispatch(target_user_count=target_user_count(9), spawn_rate=3)
        users_dispatcher._wait_between_dispatch = self.sleep_time

        # Dispatch iteration 1
        ts = time.perf_counter()
        dispatched_users = next(users_dispatcher)
        delta = time.perf_counter() - ts
        self.assertTrue(0 <= delta <= _TOLERANCE, delta)
        self.assertDictEqual(_aggregate_dispatched_users(dispatched_users), {"User1": 5, "User2": 5, "User3": 5})
        self.assertEqual(_user_count_on_worker(dispatched_users, worker_nodes[0].id), 5)
        self.assertEqual(_user_count_on_worker(dispatched_users, worker_nodes[1].id), 5)
        self.assertEqual(_user_count_on_worker(dispatched_users, worker_nodes[2].id), 5)

        # Dispatch iteration 2
        ts = time.perf_counter()
        dispatched_users = next(users_dispatcher)
        delta = time.perf_counter() - ts
        self.assertTrue(self.sleep_time - _TOLERANCE <= delta <= self.sleep_time + _TOLERANCE, delta)
        self.assertDictEqual(_aggregate_dispatched_users(dispatched_users), {"User1": 4, "User2": 4, "User3": 4})
        self.assertEqual(_user_count_on_worker(dispatched_users, worker_nodes[0].id), 4)
        self.assertEqual(_user_count_on_worker(dispatched_users, worker_nodes[1].id), 4)
        self.assertEqual(_user_count_on_worker(dispatched_users, worker_nodes[2].id), 4)

        self.assertFalse(users_dispatcher._rebalance)

        users_dispatcher.remove_worker(worker_nodes[1])

        self.assertTrue(users_dispatcher._rebalance)

        # Re-balance
        ts = time.perf_counter()
        dispatched_users = next(users_dispatcher)
        delta = time.perf_counter() - ts
        self.assertTrue(0 <= delta <= _TOLERANCE, f"Expected re-balance dispatch to be instantaneous but got {delta}s")
        self.assertDictEqual(_aggregate_dispatched_users(dispatched_users), {"User1": 4, "User2": 4, "User3": 4})
        self.assertEqual(_user_count_on_worker(dispatched_users, worker_nodes[0].id), 6)
        self.assertEqual(_user_count_on_worker(dispatched_users, worker_nodes[2].id), 6)

        self.assertFalse(users_dispatcher._rebalance)

        # Dispatch iteration 3
        ts = time.perf_counter()
        dispatched_users = next(users_dispatcher)
        delta = time.perf_counter() - ts
        self.assertTrue(self.sleep_time - _TOLERANCE <= delta <= self.sleep_time + _TOLERANCE, delta)
        self.assertDictEqual(_aggregate_dispatched_users(dispatched_users), {"User1": 3, "User2": 3, "User3": 3})
        self.assertEqual(_user_count_on_worker(dispatched_users, worker_nodes[0].id), 5)
        self.assertEqual(_user_count_on_worker(dispatched_users, worker_nodes[2].id), 4)

    def test_remove_two_workers_during_ramp_down(self) -> None:
        class User1(User):
            weight = 1

        class User2(User):
            weight = 1

        class User3(User):
            weight = 1

        user_classes = [User1, User2, User3]

        worker_nodes = [WorkerNode(str(i + 1)) for i in range(3)]

        target_user_count = TargetUserCount(self.user_dispatcher_class, user_classes)

        users_dispatcher = self.user_dispatcher_class(worker_nodes=worker_nodes, user_classes=user_classes)

        users_dispatcher.new_dispatch(target_user_count=target_user_count(18), spawn_rate=3)
        users_dispatcher._wait_between_dispatch = 0
        list(users_dispatcher)

        users_dispatcher.new_dispatch(target_user_count=target_user_count(9), spawn_rate=3)
        users_dispatcher._wait_between_dispatch = self.sleep_time

        # Dispatch iteration 1
        ts = time.perf_counter()
        dispatched_users = next(users_dispatcher)
        delta = time.perf_counter() - ts
        self.assertTrue(0 <= delta <= _TOLERANCE, delta)
        self.assertDictEqual(_aggregate_dispatched_users(dispatched_users), {"User1": 5, "User2": 5, "User3": 5})
        self.assertEqual(_user_count_on_worker(dispatched_users, worker_nodes[0].id), 5)
        self.assertEqual(_user_count_on_worker(dispatched_users, worker_nodes[1].id), 5)
        self.assertEqual(_user_count_on_worker(dispatched_users, worker_nodes[2].id), 5)

        # Dispatch iteration 2
        ts = time.perf_counter()
        dispatched_users = next(users_dispatcher)
        delta = time.perf_counter() - ts
        self.assertTrue(self.sleep_time - _TOLERANCE <= delta <= self.sleep_time + _TOLERANCE, delta)
        self.assertDictEqual(_aggregate_dispatched_users(dispatched_users), {"User1": 4, "User2": 4, "User3": 4})
        self.assertEqual(_user_count_on_worker(dispatched_users, worker_nodes[0].id), 4)
        self.assertEqual(_user_count_on_worker(dispatched_users, worker_nodes[1].id), 4)
        self.assertEqual(_user_count_on_worker(dispatched_users, worker_nodes[2].id), 4)

        self.assertFalse(users_dispatcher._rebalance)

        users_dispatcher.remove_worker(worker_nodes[1])
        users_dispatcher.remove_worker(worker_nodes[2])

        self.assertTrue(users_dispatcher._rebalance)

        # Re-balance
        ts = time.perf_counter()
        dispatched_users = next(users_dispatcher)
        delta = time.perf_counter() - ts
        self.assertTrue(0 <= delta <= _TOLERANCE, f"Expected re-balance dispatch to be instantaneous but got {delta}s")
        self.assertDictEqual(_aggregate_dispatched_users(dispatched_users), {"User1": 4, "User2": 4, "User3": 4})
        self.assertEqual(_user_count_on_worker(dispatched_users, worker_nodes[0].id), 12)

        self.assertFalse(users_dispatcher._rebalance)

        # Dispatch iteration 3
        ts = time.perf_counter()
        dispatched_users = next(users_dispatcher)
        delta = time.perf_counter() - ts
        self.assertTrue(self.sleep_time - _TOLERANCE <= delta <= self.sleep_time + _TOLERANCE, delta)
        self.assertDictEqual(_aggregate_dispatched_users(dispatched_users), {"User1": 3, "User2": 3, "User3": 3})
        self.assertEqual(_user_count_on_worker(dispatched_users, worker_nodes[0].id), 9)

    def test_remove_last_worker(self) -> None:
        class User1(User):
            weight = 1

        class User2(User):
            weight = 1

        class User3(User):
            weight = 1

        user_classes = [User1, User2, User3]

        worker_nodes = [WorkerNode(str(i + 1)) for i in range(1)]

        target_user_count = TargetUserCount(self.user_dispatcher_class, user_classes)

        users_dispatcher = self.user_dispatcher_class(worker_nodes=worker_nodes, user_classes=user_classes)

        users_dispatcher.new_dispatch(target_user_count=target_user_count(9), spawn_rate=3)
        users_dispatcher._wait_between_dispatch = 0

        # Dispatch iteration 1
        dispatched_users = next(users_dispatcher)
        self.assertDictEqual(_aggregate_dispatched_users(dispatched_users), {"User1": 1, "User2": 1, "User3": 1})
        self.assertEqual(_user_count_on_worker(dispatched_users, worker_nodes[0].id), 3)

        # Dispatch iteration 2
        dispatched_users = next(users_dispatcher)
        self.assertDictEqual(_aggregate_dispatched_users(dispatched_users), {"User1": 2, "User2": 2, "User3": 2})
        self.assertEqual(_user_count_on_worker(dispatched_users, worker_nodes[0].id), 6)

        self.assertFalse(users_dispatcher._rebalance)

        users_dispatcher.remove_worker(worker_nodes[0])

        self.assertFalse(users_dispatcher._rebalance)

    def test_remove_worker_during_ramp_up_with_fixed_user(self) -> None:
        if self.user_dispatcher_class != WeightedUsersDispatcher:
            raise unittest.SkipTest("only WeightedUsersDispatcher supports a mix for how users are distributed")

        class User1(User):
            fixed_count = 2

        class User2(User):
            weight = 1

        class User3(User):
            weight = 1

        user_classes = [User1, User2, User3]

        worker_nodes = [WorkerNode(str(i + 1)) for i in range(3)]

        users_dispatcher = WeightedUsersDispatcher(worker_nodes=worker_nodes, user_classes=user_classes)

        users_dispatcher.new_dispatch(target_user_count=9, spawn_rate=3)
        users_dispatcher._wait_between_dispatch = self.sleep_time

        # Dispatch iteration 1
        ts = time.perf_counter()
        dispatched_users = next(users_dispatcher)
        delta = time.perf_counter() - ts
        self.assertTrue(0 <= delta <= _TOLERANCE, delta)
        self.assertDictEqual(_aggregate_dispatched_users(dispatched_users), {"User1": 2, "User2": 1, "User3": 0})
        self.assertEqual(_user_count_on_worker(dispatched_users, worker_nodes[0].id), 1)
        self.assertEqual(_user_count_on_worker(dispatched_users, worker_nodes[1].id), 1)
        self.assertEqual(_user_count_on_worker(dispatched_users, worker_nodes[2].id), 1)

        # Dispatch iteration 2
        ts = time.perf_counter()
        dispatched_users = next(users_dispatcher)
        delta = time.perf_counter() - ts
        self.assertTrue(self.sleep_time - _TOLERANCE <= delta <= self.sleep_time + _TOLERANCE, delta)
        self.assertDictEqual(_aggregate_dispatched_users(dispatched_users), {"User1": 2, "User2": 2, "User3": 2})
        self.assertEqual(_user_count_on_worker(dispatched_users, worker_nodes[0].id), 2)
        self.assertEqual(_user_count_on_worker(dispatched_users, worker_nodes[1].id), 2)
        self.assertEqual(_user_count_on_worker(dispatched_users, worker_nodes[2].id), 2)

        self.assertFalse(users_dispatcher._rebalance)

        users_dispatcher.remove_worker(worker_nodes[1])

        self.assertTrue(users_dispatcher._rebalance)

        # Re-balance
        ts = time.perf_counter()
        dispatched_users = next(users_dispatcher)
        delta = time.perf_counter() - ts
        self.assertTrue(0 <= delta <= _TOLERANCE, f"Expected re-balance dispatch to be instantaneous but got {delta}s")
        self.assertDictEqual(_aggregate_dispatched_users(dispatched_users), {"User1": 2, "User2": 2, "User3": 2})
        self.assertEqual(_user_count_on_worker(dispatched_users, worker_nodes[0].id), 3)
        self.assertEqual(_user_count_on_worker(dispatched_users, worker_nodes[2].id), 3)

        self.assertFalse(users_dispatcher._rebalance)

        # Dispatch iteration 3
        ts = time.perf_counter()
        dispatched_users = next(users_dispatcher)
        delta = time.perf_counter() - ts
        self.assertTrue(self.sleep_time - _TOLERANCE <= delta <= self.sleep_time + _TOLERANCE, delta)
        self.assertDictEqual(_aggregate_dispatched_users(dispatched_users), {"User1": 2, "User2": 4, "User3": 3})
        self.assertEqual(_user_count_on_worker(dispatched_users, worker_nodes[0].id), 5)
        self.assertEqual(_user_count_on_worker(dispatched_users, worker_nodes[2].id), 4)


@parameterized_class(PARAMETER_DISPATCHERS)
class TestAddWorker(UsersDispatcherTestCase):
    def test_add_worker_during_ramp_up(self) -> None:
        class User1(User):
            weight = 1

        class User2(User):
            weight = 1

        class User3(User):
            weight = 1

        user_classes = [User1, User2, User3]

        worker_nodes = [
            WorkerNode("hostname1_worker1"),
            WorkerNode("hostname1_worker2"),
            WorkerNode("hostname2_worker1"),
        ]

        target_user_count = TargetUserCount(self.user_dispatcher_class, user_classes)

        users_dispatcher = self.user_dispatcher_class(
            worker_nodes=[worker_nodes[0], worker_nodes[2]], user_classes=user_classes
        )

        users_dispatcher.new_dispatch(target_user_count=target_user_count(11), spawn_rate=3)
        users_dispatcher._wait_between_dispatch = self.sleep_time

        # Dispatch iteration 1
        ts = time.perf_counter()
        dispatched_users = next(users_dispatcher)
        delta = time.perf_counter() - ts
        self.assertTrue(0 <= delta <= _TOLERANCE, delta)
        self.assertDictEqual(_aggregate_dispatched_users(dispatched_users), {"User1": 1, "User2": 1, "User3": 1})
        self.assertEqual(_user_count_on_worker(dispatched_users, worker_nodes[0].id), 2)
        self.assertEqual(_user_count_on_worker(dispatched_users, worker_nodes[2].id), 1)

        # Dispatch iteration 2
        ts = time.perf_counter()
        dispatched_users = next(users_dispatcher)
        delta = time.perf_counter() - ts
        self.assertTrue(self.sleep_time - _TOLERANCE <= delta <= self.sleep_time + _TOLERANCE, delta)
        self.assertDictEqual(_aggregate_dispatched_users(dispatched_users), {"User1": 2, "User2": 2, "User3": 2})
        self.assertEqual(_user_count_on_worker(dispatched_users, worker_nodes[0].id), 3)
        self.assertEqual(_user_count_on_worker(dispatched_users, worker_nodes[2].id), 3)

        self.assertFalse(users_dispatcher._rebalance)

        users_dispatcher.add_worker(worker_nodes[1])

        self.assertTrue(users_dispatcher._rebalance)

        # Re-balance
        ts = time.perf_counter()
        dispatched_users = next(users_dispatcher)
        delta = time.perf_counter() - ts
        self.assertTrue(0 <= delta <= _TOLERANCE, f"Expected re-balance dispatch to be instantaneous but got {delta}s")
        self.assertDictEqual(_aggregate_dispatched_users(dispatched_users), {"User1": 2, "User2": 2, "User3": 2})
        self.assertEqual(_user_count_on_worker(dispatched_users, worker_nodes[0].id), 2)
        self.assertEqual(_user_count_on_worker(dispatched_users, worker_nodes[1].id), 2)
        self.assertEqual(_user_count_on_worker(dispatched_users, worker_nodes[2].id), 2)

        self.assertFalse(users_dispatcher._rebalance)

        # Dispatch iteration 3
        ts = time.perf_counter()
        dispatched_users = next(users_dispatcher)
        delta = time.perf_counter() - ts
        self.assertTrue(self.sleep_time - _TOLERANCE <= delta <= self.sleep_time + _TOLERANCE, delta)

        if (
            self.user_dispatcher_class == WeightedUsersDispatcher
        ):  # user types has equal weight, and will be generated equally often
            self.assertDictEqual(_aggregate_dispatched_users(dispatched_users), {"User1": 3, "User2": 3, "User3": 3})
        else:  # uneven number of users per type, User1 and User2 has more number of users than User3, and will hence be generated more often
            self.assertDictEqual(_aggregate_dispatched_users(dispatched_users), {"User1": 4, "User2": 3, "User3": 2})

        self.assertEqual(_user_count_on_worker(dispatched_users, worker_nodes[0].id), 3)
        self.assertEqual(_user_count_on_worker(dispatched_users, worker_nodes[1].id), 3)
        self.assertEqual(_user_count_on_worker(dispatched_users, worker_nodes[2].id), 3)

        # Dispatch iteration 4
        ts = time.perf_counter()
        dispatched_users = next(users_dispatcher)
        delta = time.perf_counter() - ts
        self.assertTrue(self.sleep_time - _TOLERANCE <= delta <= self.sleep_time + _TOLERANCE, delta)
        self.assertDictEqual(_aggregate_dispatched_users(dispatched_users), {"User1": 4, "User2": 4, "User3": 3})
        self.assertEqual(_user_count_on_worker(dispatched_users, worker_nodes[0].id), 4)
        # without host-based balancing the following two values would be reversed
        self.assertEqual(_user_count_on_worker(dispatched_users, worker_nodes[1].id), 3)
        self.assertEqual(_user_count_on_worker(dispatched_users, worker_nodes[2].id), 4)

    def test_add_two_workers_during_ramp_up(self) -> None:
        class User1(User):
            weight = 1

        class User2(User):
            weight = 1

        class User3(User):
            weight = 1

        user_classes = [User1, User2, User3]

        worker_nodes = [WorkerNode(str(i + 1)) for i in range(3)]

        target_user_count = TargetUserCount(self.user_dispatcher_class, user_classes)

        users_dispatcher = self.user_dispatcher_class(worker_nodes=[worker_nodes[0]], user_classes=user_classes)

        users_dispatcher.new_dispatch(target_user_count=target_user_count(9), spawn_rate=3)
        users_dispatcher._wait_between_dispatch = self.sleep_time

        # Dispatch iteration 1
        ts = time.perf_counter()
        dispatched_users = next(users_dispatcher)
        delta = time.perf_counter() - ts
        self.assertTrue(0 <= delta <= _TOLERANCE, delta)
        self.assertDictEqual(_aggregate_dispatched_users(dispatched_users), {"User1": 1, "User2": 1, "User3": 1})
        self.assertEqual(_user_count_on_worker(dispatched_users, worker_nodes[0].id), 3)

        # Dispatch iteration 2
        ts = time.perf_counter()
        dispatched_users = next(users_dispatcher)
        delta = time.perf_counter() - ts
        self.assertTrue(self.sleep_time - _TOLERANCE <= delta <= self.sleep_time + _TOLERANCE, delta)
        self.assertDictEqual(_aggregate_dispatched_users(dispatched_users), {"User1": 2, "User2": 2, "User3": 2})
        self.assertEqual(_user_count_on_worker(dispatched_users, worker_nodes[0].id), 6)

        self.assertFalse(users_dispatcher._rebalance)

        users_dispatcher.add_worker(worker_nodes[1])
        users_dispatcher.add_worker(worker_nodes[2])

        self.assertTrue(users_dispatcher._rebalance)

        # Re-balance
        ts = time.perf_counter()
        dispatched_users = next(users_dispatcher)
        delta = time.perf_counter() - ts
        self.assertTrue(0 <= delta <= _TOLERANCE, f"Expected re-balance dispatch to be instantaneous but got {delta}s")
        self.assertDictEqual(_aggregate_dispatched_users(dispatched_users), {"User1": 2, "User2": 2, "User3": 2})
        self.assertEqual(_user_count_on_worker(dispatched_users, worker_nodes[0].id), 2)
        self.assertEqual(_user_count_on_worker(dispatched_users, worker_nodes[1].id), 2)
        self.assertEqual(_user_count_on_worker(dispatched_users, worker_nodes[2].id), 2)

        self.assertFalse(users_dispatcher._rebalance)

        # Dispatch iteration 3
        ts = time.perf_counter()
        dispatched_users = next(users_dispatcher)
        delta = time.perf_counter() - ts
        self.assertTrue(self.sleep_time - _TOLERANCE <= delta <= self.sleep_time + _TOLERANCE, delta)
        self.assertDictEqual(_aggregate_dispatched_users(dispatched_users), {"User1": 3, "User2": 3, "User3": 3})
        self.assertEqual(_user_count_on_worker(dispatched_users, worker_nodes[0].id), 3)
        self.assertEqual(_user_count_on_worker(dispatched_users, worker_nodes[1].id), 3)
        self.assertEqual(_user_count_on_worker(dispatched_users, worker_nodes[2].id), 3)

    def test_add_worker_between_two_ramp_ups(self) -> None:
        class User1(User):
            weight = 1

        class User2(User):
            weight = 1

        class User3(User):
            weight = 1

        user_classes = [User1, User2, User3]

        worker_nodes = [WorkerNode(str(i + 1)) for i in range(3)]

        target_user_count = TargetUserCount(self.user_dispatcher_class, user_classes)

        users_dispatcher = self.user_dispatcher_class(
            worker_nodes=[worker_nodes[0], worker_nodes[2]], user_classes=user_classes
        )

        users_dispatcher.new_dispatch(target_user_count=target_user_count(9), spawn_rate=3)
        users_dispatcher._wait_between_dispatch = 0

        list(users_dispatcher)

        self.assertFalse(users_dispatcher._rebalance)

        users_dispatcher.add_worker(worker_nodes[1])

        self.assertTrue(users_dispatcher._rebalance)

        users_dispatcher.new_dispatch(target_user_count=target_user_count(18), spawn_rate=3)
        users_dispatcher._wait_between_dispatch = self.sleep_time

        self.assertTrue(users_dispatcher._rebalance)

        # Re-balance
        ts = time.perf_counter()
        dispatched_users = next(users_dispatcher)
        delta = time.perf_counter() - ts
        self.assertTrue(0 <= delta <= _TOLERANCE, f"Expected re-balance dispatch to be instantaneous but got {delta}s")
        self.assertDictEqual(_aggregate_dispatched_users(dispatched_users), {"User1": 3, "User2": 3, "User3": 3})
        self.assertEqual(_user_count_on_worker(dispatched_users, worker_nodes[0].id), 3)
        self.assertEqual(_user_count_on_worker(dispatched_users, worker_nodes[1].id), 3)
        self.assertEqual(_user_count_on_worker(dispatched_users, worker_nodes[2].id), 3)

        self.assertFalse(users_dispatcher._rebalance)

        # Dispatch iteration 1
        ts = time.perf_counter()
        dispatched_users = next(users_dispatcher)
        delta = time.perf_counter() - ts
        self.assertTrue(0 <= delta <= _TOLERANCE, delta)
        self.assertDictEqual(_aggregate_dispatched_users(dispatched_users), {"User1": 4, "User2": 4, "User3": 4})
        self.assertEqual(_user_count_on_worker(dispatched_users, worker_nodes[0].id), 4)
        self.assertEqual(_user_count_on_worker(dispatched_users, worker_nodes[1].id), 4)
        self.assertEqual(_user_count_on_worker(dispatched_users, worker_nodes[2].id), 4)

        # Dispatch iteration 2
        ts = time.perf_counter()
        dispatched_users = next(users_dispatcher)
        delta = time.perf_counter() - ts
        self.assertTrue(self.sleep_time - _TOLERANCE <= delta <= self.sleep_time + _TOLERANCE, delta)
        self.assertDictEqual(_aggregate_dispatched_users(dispatched_users), {"User1": 5, "User2": 5, "User3": 5})
        self.assertEqual(_user_count_on_worker(dispatched_users, worker_nodes[0].id), 5)
        self.assertEqual(_user_count_on_worker(dispatched_users, worker_nodes[1].id), 5)
        self.assertEqual(_user_count_on_worker(dispatched_users, worker_nodes[2].id), 5)

        # Dispatch iteration 3
        ts = time.perf_counter()
        dispatched_users = next(users_dispatcher)
        delta = time.perf_counter() - ts
        self.assertTrue(self.sleep_time - _TOLERANCE <= delta <= self.sleep_time + _TOLERANCE, delta)
        self.assertDictEqual(_aggregate_dispatched_users(dispatched_users), {"User1": 6, "User2": 6, "User3": 6})
        self.assertEqual(_user_count_on_worker(dispatched_users, worker_nodes[0].id), 6)
        self.assertEqual(_user_count_on_worker(dispatched_users, worker_nodes[1].id), 6)
        self.assertEqual(_user_count_on_worker(dispatched_users, worker_nodes[2].id), 6)

    def test_add_two_workers_between_two_ramp_ups(self) -> None:
        class User1(User):
            weight = 1

        class User2(User):
            weight = 1

        class User3(User):
            weight = 1

        user_classes = [User1, User2, User3]

        worker_nodes = [WorkerNode(str(i + 1)) for i in range(3)]

        target_user_count = TargetUserCount(self.user_dispatcher_class, user_classes)

        users_dispatcher = self.user_dispatcher_class(worker_nodes=[worker_nodes[0]], user_classes=user_classes)

        users_dispatcher.new_dispatch(target_user_count=target_user_count(9), spawn_rate=3)
        users_dispatcher._wait_between_dispatch = 0

        list(users_dispatcher)

        self.assertFalse(users_dispatcher._rebalance)

        users_dispatcher.add_worker(worker_nodes[1])
        users_dispatcher.add_worker(worker_nodes[2])

        self.assertTrue(users_dispatcher._rebalance)

        users_dispatcher.new_dispatch(target_user_count=target_user_count(18), spawn_rate=3)
        users_dispatcher._wait_between_dispatch = self.sleep_time

        self.assertTrue(users_dispatcher._rebalance)

        # Re-balance
        ts = time.perf_counter()
        dispatched_users = next(users_dispatcher)
        delta = time.perf_counter() - ts
        self.assertTrue(0 <= delta <= _TOLERANCE, f"Expected re-balance dispatch to be instantaneous but got {delta}s")
        self.assertDictEqual(_aggregate_dispatched_users(dispatched_users), {"User1": 3, "User2": 3, "User3": 3})
        self.assertEqual(_user_count_on_worker(dispatched_users, worker_nodes[0].id), 3)
        self.assertEqual(_user_count_on_worker(dispatched_users, worker_nodes[1].id), 3)
        self.assertEqual(_user_count_on_worker(dispatched_users, worker_nodes[2].id), 3)

        self.assertFalse(users_dispatcher._rebalance)

        # Dispatch iteration 1
        ts = time.perf_counter()
        dispatched_users = next(users_dispatcher)
        delta = time.perf_counter() - ts
        self.assertTrue(0 <= delta <= _TOLERANCE, delta)
        self.assertDictEqual(_aggregate_dispatched_users(dispatched_users), {"User1": 4, "User2": 4, "User3": 4})
        self.assertEqual(_user_count_on_worker(dispatched_users, worker_nodes[0].id), 4)
        self.assertEqual(_user_count_on_worker(dispatched_users, worker_nodes[1].id), 4)
        self.assertEqual(_user_count_on_worker(dispatched_users, worker_nodes[2].id), 4)

        # Dispatch iteration 2
        ts = time.perf_counter()
        dispatched_users = next(users_dispatcher)
        delta = time.perf_counter() - ts
        self.assertTrue(self.sleep_time - _TOLERANCE <= delta <= self.sleep_time + _TOLERANCE, delta)
        self.assertDictEqual(_aggregate_dispatched_users(dispatched_users), {"User1": 5, "User2": 5, "User3": 5})
        self.assertEqual(_user_count_on_worker(dispatched_users, worker_nodes[0].id), 5)
        self.assertEqual(_user_count_on_worker(dispatched_users, worker_nodes[1].id), 5)
        self.assertEqual(_user_count_on_worker(dispatched_users, worker_nodes[2].id), 5)

        # Dispatch iteration 3
        ts = time.perf_counter()
        dispatched_users = next(users_dispatcher)
        delta = time.perf_counter() - ts
        self.assertTrue(self.sleep_time - _TOLERANCE <= delta <= self.sleep_time + _TOLERANCE, delta)
        self.assertDictEqual(_aggregate_dispatched_users(dispatched_users), {"User1": 6, "User2": 6, "User3": 6})
        self.assertEqual(_user_count_on_worker(dispatched_users, worker_nodes[0].id), 6)
        self.assertEqual(_user_count_on_worker(dispatched_users, worker_nodes[1].id), 6)
        self.assertEqual(_user_count_on_worker(dispatched_users, worker_nodes[2].id), 6)

    def test_add_worker_during_ramp_down(self) -> None:
        class User1(User):
            weight = 1

        class User2(User):
            weight = 1

        class User3(User):
            weight = 1

        user_classes = [User1, User2, User3]

        worker_nodes = [WorkerNode(str(i + 1)) for i in range(3)]

        target_user_count = TargetUserCount(self.user_dispatcher_class, user_classes)

        users_dispatcher = self.user_dispatcher_class(
            worker_nodes=[worker_nodes[0], worker_nodes[2]], user_classes=user_classes
        )

        users_dispatcher.new_dispatch(target_user_count=target_user_count(18), spawn_rate=3)
        users_dispatcher._wait_between_dispatch = 0
        list(users_dispatcher)

        users_dispatcher.new_dispatch(target_user_count=target_user_count(9), spawn_rate=3)
        users_dispatcher._wait_between_dispatch = self.sleep_time

        # Dispatch iteration 1
        ts = time.perf_counter()
        dispatched_users = next(users_dispatcher)
        delta = time.perf_counter() - ts
        self.assertTrue(0 <= delta <= _TOLERANCE, delta)
        self.assertDictEqual(_aggregate_dispatched_users(dispatched_users), {"User1": 5, "User2": 5, "User3": 5})
        self.assertEqual(_user_count_on_worker(dispatched_users, worker_nodes[0].id), 8)
        self.assertEqual(_user_count_on_worker(dispatched_users, worker_nodes[2].id), 7)

        # Dispatch iteration 2
        ts = time.perf_counter()
        dispatched_users = next(users_dispatcher)
        delta = time.perf_counter() - ts
        self.assertTrue(self.sleep_time - _TOLERANCE <= delta <= self.sleep_time + _TOLERANCE, delta)
        self.assertDictEqual(_aggregate_dispatched_users(dispatched_users), {"User1": 4, "User2": 4, "User3": 4})
        self.assertEqual(_user_count_on_worker(dispatched_users, worker_nodes[0].id), 6)
        self.assertEqual(_user_count_on_worker(dispatched_users, worker_nodes[2].id), 6)

        self.assertFalse(users_dispatcher._rebalance)

        users_dispatcher.add_worker(worker_nodes[1])

        self.assertTrue(users_dispatcher._rebalance)

        # Re-balance
        ts = time.perf_counter()
        dispatched_users = next(users_dispatcher)
        delta = time.perf_counter() - ts
        self.assertTrue(0 <= delta <= _TOLERANCE, f"Expected re-balance dispatch to be instantaneous but got {delta}s")
        self.assertDictEqual(_aggregate_dispatched_users(dispatched_users), {"User1": 4, "User2": 4, "User3": 4})
        self.assertEqual(_user_count_on_worker(dispatched_users, worker_nodes[0].id), 4)
        self.assertEqual(_user_count_on_worker(dispatched_users, worker_nodes[1].id), 4)
        self.assertEqual(_user_count_on_worker(dispatched_users, worker_nodes[2].id), 4)

        self.assertFalse(users_dispatcher._rebalance)

        # Dispatch iteration 3
        ts = time.perf_counter()
        dispatched_users = next(users_dispatcher)
        delta = time.perf_counter() - ts
        self.assertTrue(self.sleep_time - _TOLERANCE <= delta <= self.sleep_time + _TOLERANCE, delta)
        self.assertDictEqual(_aggregate_dispatched_users(dispatched_users), {"User1": 3, "User2": 3, "User3": 3})
        self.assertEqual(_user_count_on_worker(dispatched_users, worker_nodes[0].id), 3)
        self.assertEqual(_user_count_on_worker(dispatched_users, worker_nodes[1].id), 3)
        self.assertEqual(_user_count_on_worker(dispatched_users, worker_nodes[2].id), 3)

    def test_add_two_workers_during_ramp_down(self) -> None:
        class User1(User):
            weight = 1

        class User2(User):
            weight = 1

        class User3(User):
            weight = 1

        user_classes = [User1, User2, User3]

        worker_nodes = [WorkerNode(str(i + 1)) for i in range(3)]

        target_user_count = TargetUserCount(self.user_dispatcher_class, user_classes)

        users_dispatcher = self.user_dispatcher_class(worker_nodes=[worker_nodes[0]], user_classes=user_classes)

        users_dispatcher.new_dispatch(target_user_count=target_user_count(18), spawn_rate=3)
        users_dispatcher._wait_between_dispatch = 0
        list(users_dispatcher)

        users_dispatcher.new_dispatch(target_user_count=target_user_count(9), spawn_rate=3)
        users_dispatcher._wait_between_dispatch = self.sleep_time

        # Dispatch iteration 1
        ts = time.perf_counter()
        dispatched_users = next(users_dispatcher)
        delta = time.perf_counter() - ts
        self.assertTrue(0 <= delta <= _TOLERANCE, delta)
        self.assertDictEqual(_aggregate_dispatched_users(dispatched_users), {"User1": 5, "User2": 5, "User3": 5})
        self.assertEqual(_user_count_on_worker(dispatched_users, worker_nodes[0].id), 15)

        # Dispatch iteration 2
        ts = time.perf_counter()
        dispatched_users = next(users_dispatcher)
        delta = time.perf_counter() - ts
        self.assertTrue(self.sleep_time - _TOLERANCE <= delta <= self.sleep_time + _TOLERANCE, delta)
        self.assertDictEqual(_aggregate_dispatched_users(dispatched_users), {"User1": 4, "User2": 4, "User3": 4})
        self.assertEqual(_user_count_on_worker(dispatched_users, worker_nodes[0].id), 12)

        self.assertFalse(users_dispatcher._rebalance)

        users_dispatcher.add_worker(worker_nodes[1])
        users_dispatcher.add_worker(worker_nodes[2])

        self.assertTrue(users_dispatcher._rebalance)

        # Re-balance
        ts = time.perf_counter()
        dispatched_users = next(users_dispatcher)
        delta = time.perf_counter() - ts
        self.assertTrue(0 <= delta <= _TOLERANCE, f"Expected re-balance dispatch to be instantaneous but got {delta}s")
        self.assertDictEqual(_aggregate_dispatched_users(dispatched_users), {"User1": 4, "User2": 4, "User3": 4})
        self.assertEqual(_user_count_on_worker(dispatched_users, worker_nodes[0].id), 4)
        self.assertEqual(_user_count_on_worker(dispatched_users, worker_nodes[1].id), 4)
        self.assertEqual(_user_count_on_worker(dispatched_users, worker_nodes[2].id), 4)

        self.assertFalse(users_dispatcher._rebalance)

        # Dispatch iteration 3
        ts = time.perf_counter()
        dispatched_users = next(users_dispatcher)
        delta = time.perf_counter() - ts
        self.assertTrue(self.sleep_time - _TOLERANCE <= delta <= self.sleep_time + _TOLERANCE, delta)
        self.assertDictEqual(_aggregate_dispatched_users(dispatched_users), {"User1": 3, "User2": 3, "User3": 3})
        self.assertEqual(_user_count_on_worker(dispatched_users, worker_nodes[0].id), 3)
        self.assertEqual(_user_count_on_worker(dispatched_users, worker_nodes[1].id), 3)
        self.assertEqual(_user_count_on_worker(dispatched_users, worker_nodes[2].id), 3)

    def test_add_worker_during_ramp_up_with_fixed_user(self) -> None:
        if self.user_dispatcher_class != WeightedUsersDispatcher:
            raise unittest.SkipTest("only WeightedUsersDispatcher supports a mix for how users are distributed")

        class User1(User):
            fixed_count = 2

        class User2(User):
            weight = 1

        class User3(User):
            weight = 1

        user_classes = [User1, User2, User3]

        worker_nodes = [
            WorkerNode("hostname1_worker1"),
            WorkerNode("hostname1_worker2"),
            WorkerNode("hostname2_worker1"),
        ]

        users_dispatcher = WeightedUsersDispatcher(
            worker_nodes=[worker_nodes[0], worker_nodes[2]], user_classes=user_classes
        )

        sleep_time = 0.2  # Speed-up test

        users_dispatcher.new_dispatch(target_user_count=11, spawn_rate=3)
        users_dispatcher._wait_between_dispatch = sleep_time

        # Dispatch iteration 1
        ts = time.perf_counter()
        dispatched_users = next(users_dispatcher)
        delta = time.perf_counter() - ts
        self.assertTrue(0 <= delta <= _TOLERANCE, delta)
        self.assertDictEqual(_aggregate_dispatched_users(dispatched_users), {"User1": 2, "User2": 1, "User3": 0})
        self.assertEqual(_user_count_on_worker(dispatched_users, worker_nodes[0].id), 2)
        self.assertEqual(_user_count_on_worker(dispatched_users, worker_nodes[2].id), 1)

        # Dispatch iteration 2
        ts = time.perf_counter()
        dispatched_users = next(users_dispatcher)
        delta = time.perf_counter() - ts
        self.assertTrue(sleep_time - _TOLERANCE <= delta <= sleep_time + _TOLERANCE, delta)
        self.assertDictEqual(_aggregate_dispatched_users(dispatched_users), {"User1": 2, "User2": 2, "User3": 2})
        self.assertEqual(_user_count_on_worker(dispatched_users, worker_nodes[0].id), 3)
        self.assertEqual(_user_count_on_worker(dispatched_users, worker_nodes[2].id), 3)

        self.assertFalse(users_dispatcher._rebalance)

        users_dispatcher.add_worker(worker_nodes[1])

        self.assertTrue(users_dispatcher._rebalance)

        # Re-balance
        ts = time.perf_counter()
        dispatched_users = next(users_dispatcher)
        delta = time.perf_counter() - ts
        self.assertTrue(0 <= delta <= _TOLERANCE, f"Expected re-balance dispatch to be instantaneous but got {delta}s")
        self.assertDictEqual(_aggregate_dispatched_users(dispatched_users), {"User1": 2, "User2": 2, "User3": 2})
        self.assertEqual(_user_count_on_worker(dispatched_users, worker_nodes[0].id), 2)
        self.assertEqual(_user_count_on_worker(dispatched_users, worker_nodes[1].id), 2)
        self.assertEqual(_user_count_on_worker(dispatched_users, worker_nodes[2].id), 2)

        self.assertFalse(users_dispatcher._rebalance)

        # Dispatch iteration 3
        ts = time.perf_counter()
        dispatched_users = next(users_dispatcher)
        delta = time.perf_counter() - ts
        self.assertTrue(sleep_time - _TOLERANCE <= delta <= sleep_time + _TOLERANCE, delta)
        self.assertDictEqual(_aggregate_dispatched_users(dispatched_users), {"User1": 2, "User2": 4, "User3": 3})
        self.assertEqual(_user_count_on_worker(dispatched_users, worker_nodes[0].id), 3)
        self.assertEqual(_user_count_on_worker(dispatched_users, worker_nodes[1].id), 3)
        self.assertEqual(_user_count_on_worker(dispatched_users, worker_nodes[2].id), 3)

        # Dispatch iteration 4
        ts = time.perf_counter()
        dispatched_users = next(users_dispatcher)
        delta = time.perf_counter() - ts
        self.assertTrue(sleep_time - _TOLERANCE <= delta <= sleep_time + _TOLERANCE, delta)
        self.assertDictEqual(_aggregate_dispatched_users(dispatched_users), {"User1": 2, "User2": 5, "User3": 4})
        self.assertEqual(_user_count_on_worker(dispatched_users, worker_nodes[0].id), 4)
        # without host-based balancing the following two values would be reversed
        self.assertEqual(_user_count_on_worker(dispatched_users, worker_nodes[1].id), 3)
        self.assertEqual(_user_count_on_worker(dispatched_users, worker_nodes[2].id), 4)


@parameterized_class(PARAMETER_DISPATCHERS)
class TestRampUpUsersFromZeroWithFixed(UsersDispatcherTestCase):
    class RampUpCase:
<<<<<<< HEAD
        def __init__(self, fixed_counts: Tuple[int, ...], weights: Tuple[int, ...], target_user_count: int) -> None:
=======
        def __init__(self, fixed_counts: tuple[int], weights: tuple[int], target_user_count: int):
>>>>>>> b7a63e4e
            self.fixed_counts = fixed_counts
            self.weights = weights
            self.target_user_count = target_user_count

        def __str__(self) -> str:
            return "<RampUpCase fixed_counts={} weights={} target_user_count={}>".format(
                self.fixed_counts, self.weights, self.target_user_count
            )

<<<<<<< HEAD
    def case_handler(
        self, cases: List[RampUpCase], expected: List[Dict[str, int]], user_classes: List[Type[User]]
    ) -> None:
=======
    def case_handler(self, cases: list[RampUpCase], expected: list[dict[str, int]], user_classes: list[type[User]]):
>>>>>>> b7a63e4e
        self.assertEqual(len(cases), len(expected))

        for case_num in range(len(cases)):
            # Reset to default values
            for user_class in user_classes:
                user_class.weight, user_class.fixed_count = 1, 0

            case = cases[case_num]
            self.assertEqual(
                len(case.fixed_counts) + len(case.weights),
                len(user_classes),
                msg="Invalid test case or user list.",
            )

            target_user_count: int | Dict[str, int]
            if self.user_dispatcher_class == WeightedUsersDispatcher:
                target_user_count = case.target_user_count
            else:
                target_user_count = expected[case_num]

            fixed_users = user_classes[: len(case.fixed_counts)]
            weighted_users_list = user_classes[len(case.fixed_counts) :]

            for user, fixed_count in zip(fixed_users, case.fixed_counts):
                user.fixed_count = fixed_count

            for user, weight in zip(weighted_users_list, case.weights):
                user.weight = weight

            worker_node1 = WorkerNode("1")

            users_dispatcher = self.user_dispatcher_class(worker_nodes=[worker_node1], user_classes=user_classes)
            users_dispatcher.new_dispatch(target_user_count=target_user_count, spawn_rate=0.5)
            users_dispatcher._wait_between_dispatch = 0

            iterations = list(users_dispatcher)
            self.assertDictEqual(iterations[-1]["1"], expected[case_num], msg=f"Wrong case {case}")

    def test_ramp_up_2_weigted_user_with_1_fixed_user(self) -> None:
        if self.user_dispatcher_class != WeightedUsersDispatcher:
            raise unittest.SkipTest("only WeightedUsersDispatcher supports a mix for how users are distributed")

        class User1(User):
            ...

        class User2(User):
            ...

        class User3(User):
            ...

        self.case_handler(
            cases=[
                self.RampUpCase(fixed_counts=(1,), weights=(1, 1), target_user_count=3),
                self.RampUpCase(fixed_counts=(1,), weights=(1, 1), target_user_count=9),
                self.RampUpCase(fixed_counts=(8,), weights=(1, 1), target_user_count=10),
                self.RampUpCase(fixed_counts=(2,), weights=(1, 1), target_user_count=1000),
                self.RampUpCase(fixed_counts=(100,), weights=(1, 1), target_user_count=1000),
                self.RampUpCase(fixed_counts=(960,), weights=(1, 1), target_user_count=1000),
                self.RampUpCase(fixed_counts=(9990,), weights=(1, 1), target_user_count=10000),
                self.RampUpCase(fixed_counts=(100,), weights=(1, 1), target_user_count=100),
            ],
            expected=[
                {"User1": 1, "User2": 1, "User3": 1},
                {"User1": 1, "User2": 4, "User3": 4},
                {"User1": 8, "User2": 1, "User3": 1},
                {"User1": 2, "User2": 499, "User3": 499},
                {"User1": 100, "User2": 450, "User3": 450},
                {"User1": 960, "User2": 20, "User3": 20},
                {"User1": 9990, "User2": 5, "User3": 5},
                {"User1": 100, "User2": 0, "User3": 0},
            ],
            user_classes=[User1, User2, User3],
        )

    def test_ramp_up_various_count_weigted_and_fixed_users(self) -> None:
        if self.user_dispatcher_class != WeightedUsersDispatcher:
            raise unittest.SkipTest("only WeightedUsersDispatcher supports a mix for how users are distributed")

        class User1(User):
            ...

        class User2(User):
            ...

        class User3(User):
            ...

        class User4(User):
            ...

        class User5(User):
            ...

        self.case_handler(
            cases=[
                self.RampUpCase(fixed_counts=(), weights=(1, 1, 1, 1, 1), target_user_count=5),
                self.RampUpCase(fixed_counts=(1, 1), weights=(1, 1, 1), target_user_count=5),
                self.RampUpCase(fixed_counts=(5, 2), weights=(1, 1, 1), target_user_count=10),
                self.RampUpCase(fixed_counts=(9, 1), weights=(5, 3, 2), target_user_count=20),
                self.RampUpCase(fixed_counts=(996,), weights=(1, 1, 1, 1), target_user_count=1000),
                self.RampUpCase(fixed_counts=(500,), weights=(2, 1, 1, 1), target_user_count=1000),
                self.RampUpCase(fixed_counts=(250, 250), weights=(3, 1, 1), target_user_count=1000),
                self.RampUpCase(fixed_counts=(1, 1, 1, 1), weights=(100,), target_user_count=1000),
            ],
            expected=[
                {"User1": 1, "User2": 1, "User3": 1, "User4": 1, "User5": 1},
                {"User1": 1, "User2": 1, "User3": 1, "User4": 1, "User5": 1},
                {"User1": 5, "User2": 2, "User3": 1, "User4": 1, "User5": 1},
                {"User1": 9, "User2": 1, "User3": 5, "User4": 3, "User5": 2},
                {"User1": 996, "User2": 1, "User3": 1, "User4": 1, "User5": 1},
                {"User1": 500, "User2": 200, "User3": 100, "User4": 100, "User5": 100},
                {"User1": 250, "User2": 250, "User3": 300, "User4": 100, "User5": 100},
                {"User1": 1, "User2": 1, "User3": 1, "User4": 1, "User5": 996},
            ],
            user_classes=[User1, User2, User3, User4, User5],
        )

    def test_ramp_up_only_fixed_users(self) -> None:
        class User1(User):
            ...

        class User2(User):
            ...

        class User3(User):
            ...

        class User4(User):
            ...

        class User5(User):
            ...

        user_classes = [User1, User2, User3, User4, User5]

        self.case_handler(
            cases=[
                self.RampUpCase(fixed_counts=(1, 1, 1, 1, 1), weights=(), target_user_count=5),
                self.RampUpCase(fixed_counts=(13, 26, 39, 52, 1), weights=(), target_user_count=131),
                self.RampUpCase(fixed_counts=(10, 10, 10, 10, 10), weights=(), target_user_count=100),
                self.RampUpCase(fixed_counts=(10, 10, 10, 10, 10), weights=(), target_user_count=50),
            ],
            expected=[
                {"User1": 1, "User2": 1, "User3": 1, "User4": 1, "User5": 1},
                {"User1": 13, "User2": 26, "User3": 39, "User4": 52, "User5": 1},
                {"User1": 10, "User2": 10, "User3": 10, "User4": 10, "User5": 10},
                {"User1": 10, "User2": 10, "User3": 10, "User4": 10, "User5": 10},
            ],
            user_classes=user_classes,
        )

    def test_ramp_up_partially_ramp_down_and_rump_up_to_target(self) -> None:
        class User1(User):
            fixed_count = 50

        class User2(User):
            fixed_count = 50

        target_count = User1.fixed_count + User2.fixed_count
        user_classes = [User1, User2]
        target_user_count = TargetUserCount(self.user_dispatcher_class, user_classes)

        users_dispatcher = self.user_dispatcher_class(worker_nodes=[WorkerNode("1")], user_classes=user_classes)
        users_dispatcher.new_dispatch(target_user_count=target_user_count(30), spawn_rate=0.5)
        users_dispatcher._wait_between_dispatch = 0
        iterations = list(users_dispatcher)
        self.assertDictEqual(iterations[-1]["1"], {"User1": 15, "User2": 15})

        users_dispatcher.new_dispatch(target_user_count=target_user_count(20), spawn_rate=0.5)
        users_dispatcher._wait_between_dispatch = 0
        iterations = list(users_dispatcher)
        self.assertDictEqual(iterations[-1]["1"], {"User1": 10, "User2": 10})

        users_dispatcher.new_dispatch(target_user_count=target_user_count(target_count), spawn_rate=0.5)
        users_dispatcher._wait_between_dispatch = 0
        iterations = list(users_dispatcher)
        self.assertDictEqual(iterations[-1]["1"], {"User1": 50, "User2": 50})

    def test_ramp_up_ramp_down_and_ramp_up_again_single_fixed_class(self) -> None:
        if self.user_dispatcher_class != WeightedUsersDispatcher:
            raise unittest.SkipTest("only WeightedUsersDispatcher supports a mix for how users are distributed")

        class User1(User):
            fixed_count = 2

        class User2(User):
            weight = 1

        class User3(User):
            weight = 3

        user_classes = [User1, User3, User2]
        workers = [WorkerNode("1")]

        users_dispatcher = WeightedUsersDispatcher(worker_nodes=workers, user_classes=user_classes)

        users_dispatcher.new_dispatch(target_user_count=5, spawn_rate=1)
        users_dispatcher._wait_between_dispatch = 0
        iterations = list(users_dispatcher)
        self.assertDictEqual(iterations[-1]["1"], {"User1": 2, "User2": 1, "User3": 2})

        users_dispatcher.new_dispatch(target_user_count=2, spawn_rate=1)
        users_dispatcher._wait_between_dispatch = 0
        iterations = list(users_dispatcher)
        self.assertDictEqual(iterations[-1]["1"], {"User1": 2, "User2": 0, "User3": 0})

        users_dispatcher.new_dispatch(target_user_count=7, spawn_rate=1)
        users_dispatcher._wait_between_dispatch = 0
        iterations = list(users_dispatcher)
        self.assertDictEqual(iterations[-1]["1"], {"User1": 2, "User2": 1, "User3": 4})

    def test_ramp_up_ramp_down_and_ramp_up_again(self) -> None:
        for weights, fixed_counts in [
            [(1, 1, 1, 1, 1), (100, 100, 50, 50, 200)],
            [(1, 1, 1, 1, 1), (100, 150, 50, 50, 0)],
            [(1, 1, 1, 1, 1), (200, 100, 50, 0, 0)],
            [(1, 1, 1, 1, 1), (200, 100, 0, 0, 0)],
            [(1, 1, 1, 1, 1), (200, 0, 0, 0, 0)],
            [(1, 1, 1, 1, 1), (0, 0, 0, 0, 0)],
        ]:
            u1_weight, u2_weight, u3_weight, u4_weight, u5_weight = weights
            u1_fixed_count, u2_fixed_count, u3_fixed_count, u4_fixed_count, u5_fixed_count = fixed_counts

            class User1(User):
                weight = u1_weight
                fixed_count = u1_fixed_count

            class User2(User):
                weight = u2_weight
                fixed_count = u2_fixed_count

            class User3(User):
                weight = u3_weight
                fixed_count = u3_fixed_count

            class User4(User):
                weight = u4_weight
                fixed_count = u4_fixed_count

            class User5(User):
                weight = u5_weight
                fixed_count = u5_fixed_count

            target_user_counts = [sum(fixed_counts), sum(fixed_counts) + 100]
            down_counts = [0, max(min(fixed_counts) - 1, 0)]
            user_classes = [User1, User2, User3, User4, User5]
            target: int | Dict[str, int]

            for worker_count in [3, 5, 9]:
                workers = [WorkerNode(str(i + 1)) for i in range(worker_count)]
                users_dispatcher = self.user_dispatcher_class(worker_nodes=workers, user_classes=user_classes)

                for down_to_count in down_counts:
                    for target_user_count in target_user_counts:
                        # Ramp-up to go to `target_user_count` #########
                        if self.user_dispatcher_class == FixedUsersDispatcher:
                            target = {
                                user_class.__name__: user_class.fixed_count
                                for user_class in users_dispatcher._user_classes
                            }
                        else:
                            target = target_user_count

                        users_dispatcher.new_dispatch(target_user_count=target, spawn_rate=1)
                        users_dispatcher._wait_between_dispatch = 0

                        list(users_dispatcher)

                        for user_class in user_classes:
                            if user_class.fixed_count:
                                self.assertEqual(
                                    users_dispatcher.get_current_user_count(user_class.__name__),
                                    user_class.fixed_count,
                                    msg=f"{user_class.__name__}, {target_user_count}",
                                )

                        # Ramp-down to go to `down_to_count`
                        # and ensure the fixed users was decreased too
                        if self.user_dispatcher_class == FixedUsersDispatcher:
                            target = {user_class.__name__: 0 for user_class in users_dispatcher._user_classes}
                        else:
                            target = down_to_count

                        users_dispatcher.new_dispatch(target_user_count=target, spawn_rate=1)
                        users_dispatcher._wait_between_dispatch = 0

                        list(users_dispatcher)

                        for user_class in user_classes:
                            if user_class.fixed_count:
                                self.assertNotEqual(
                                    users_dispatcher.get_current_user_count(user_class.__name__),
                                    user_class.fixed_count,
                                )

                        # Ramp-up go back to `target_user_count` and ensure
                        # the fixed users return to their counts
                        if self.user_dispatcher_class == FixedUsersDispatcher:
                            target = {
                                user_class.__name__: user_class.fixed_count
                                for user_class in users_dispatcher._user_classes
                            }
                        else:
                            target = target_user_count

                        users_dispatcher.new_dispatch(target_user_count=target, spawn_rate=1)
                        users_dispatcher._wait_between_dispatch = 0

                        list(users_dispatcher)

                        for user_class in user_classes:
                            if user_class.fixed_count:
                                self.assertEqual(
                                    users_dispatcher.get_current_user_count(user_class.__name__),
                                    user_class.fixed_count,
                                )


@parameterized_class(PARAMETER_DISPATCHERS)
class TestRampUpDifferentUsers(UsersDispatcherTestCase):
    def test_ramp_up_different_users_for_each_dispatch(self) -> None:
        class User1(User):
            weight = 1

        class User2(User):
            weight = 1

        class User3(User):
            weight = 1

        worker_node1 = WorkerNode("1")

        user_classes = [User1, User2, User3]

        target_user_count = TargetUserCount(self.user_dispatcher_class, user_classes)

        user_dispatcher = self.user_dispatcher_class(worker_nodes=[worker_node1], user_classes=user_classes)

        user_dispatcher.new_dispatch(target_user_count=target_user_count(3), spawn_rate=3)
        self.assertDictEqual(next(user_dispatcher), {"1": {"User1": 1, "User2": 1, "User3": 1}})
        user_dispatcher.new_dispatch(target_user_count=target_user_count(4), spawn_rate=1, user_classes=[User1])
        self.assertDictEqual(next(user_dispatcher), {"1": {"User1": 2, "User2": 1, "User3": 1}})

        user_dispatcher.new_dispatch(target_user_count=target_user_count(5), spawn_rate=1, user_classes=[User2])
        self.assertDictEqual(next(user_dispatcher), {"1": {"User1": 2, "User2": 2, "User3": 1}})

        user_dispatcher.new_dispatch(target_user_count=target_user_count(6), spawn_rate=1, user_classes=[User3])
        self.assertDictEqual(next(user_dispatcher), {"1": {"User1": 2, "User2": 2, "User3": 2}})

    def test_ramp_up_only_one_kind_of_user(self) -> None:
        class User1(User):
            weight = 1

        class User2(User):
            weight = 1

        class User3(User):
            weight = 1

        target_user_count: int | Dict[str, int]
        if self.user_dispatcher_class != FixedUsersDispatcher:
            target_user_count = 10
        else:
            target_user_count = {"User2": 10, "User3": 10}

        worker_node1 = WorkerNode("1")

        user_classes = [User1, User2, User3]

        user_dispatcher = self.user_dispatcher_class(worker_nodes=[worker_node1], user_classes=user_classes)

        user_dispatcher.new_dispatch(target_user_count=target_user_count, spawn_rate=10, user_classes=[User2])
        self.assertDictEqual(next(user_dispatcher), {"1": {"User1": 0, "User2": 10, "User3": 0}})

    def test_ramp_up_first_half_user1_second_half_user2(self) -> None:
        class User1(User):
            weight = 1

        class User2(User):
            weight = 1

        class User3(User):
            weight = 1

        worker_node1 = WorkerNode("1")

        user_dispatcher = self.user_dispatcher_class(worker_nodes=[worker_node1], user_classes=[User1, User2, User3])

        target: int | Dict[str, int] = (
            {"User2": 10, "User3": 30} if self.user_dispatcher_class == FixedUsersDispatcher else 10
        )

        user_dispatcher.new_dispatch(target_user_count=target, spawn_rate=10, user_classes=[User2])
        self.assertDictEqual(next(user_dispatcher), {"1": {"User1": 0, "User2": 10, "User3": 0}})

        if self.user_dispatcher_class == WeightedUsersDispatcher:
            target = 40

        user_dispatcher.new_dispatch(target_user_count=target, spawn_rate=30, user_classes=[User3])
        self.assertDictEqual(next(user_dispatcher), {"1": {"User1": 0, "User2": 10, "User3": 30}})

    def test_ramp_up_first_one_user_then_all_classes(self) -> None:
        class User1(User):
            weight = 1

        class User2(User):
            weight = 1

        class User3(User):
            weight = 1

        worker_node1 = WorkerNode("1")

        target: int | Dict[str, int] = (
            {"User1": 10, "User2": 20, "User3": 10} if self.user_dispatcher_class == FixedUsersDispatcher else 10
        )

        user_dispatcher = self.user_dispatcher_class(worker_nodes=[worker_node1], user_classes=[User1, User2, User3])

        user_dispatcher.new_dispatch(target_user_count=target, spawn_rate=10, user_classes=[User2])
        self.assertDictEqual(next(user_dispatcher), {"1": {"User1": 0, "User2": 10, "User3": 0}})

        if self.user_dispatcher_class == WeightedUsersDispatcher:
            target = 40

        user_dispatcher.new_dispatch(target_user_count=target, spawn_rate=30, user_classes=[User1, User2, User3])
        self.assertDictEqual(next(user_dispatcher), {"1": {"User1": 10, "User2": 20, "User3": 10}})

    def test_ramp_up_different_users_each_dispatch_multiple_worker(self) -> None:
        class User1(User):
            weight = 1

        class User2(User):
            weight = 1

        class User3(User):
            weight = 1

        worker_node1 = WorkerNode("1")
        worker_node2 = WorkerNode("2")
        worker_node3 = WorkerNode("3")

        user_classes = [User1, User2, User3]

        target_user_count = TargetUserCount(self.user_dispatcher_class, user_classes)

        user_dispatcher = self.user_dispatcher_class(
            worker_nodes=[worker_node1, worker_node2, worker_node3], user_classes=user_classes
        )

        target = target_user_count(9)

        user_dispatcher.new_dispatch(target_user_count=target, spawn_rate=9)
        self.assertDictEqual(
            next(user_dispatcher),
            {
                "1": {"User1": 3, "User2": 0, "User3": 0},
                "2": {"User1": 0, "User2": 3, "User3": 0},
                "3": {"User1": 0, "User2": 0, "User3": 3},
            },
        )

        if isinstance(target, dict):
            target.update({"User3": target["User3"] + 3})
        else:
            target = 12

        user_dispatcher.new_dispatch(target_user_count=target, spawn_rate=3, user_classes=[User3])
        self.assertDictEqual(
            next(user_dispatcher),
            {
                "1": {"User1": 3, "User2": 0, "User3": 1},
                "2": {"User1": 0, "User2": 3, "User3": 1},
                "3": {"User1": 0, "User2": 0, "User3": 4},
            },
        )

        if isinstance(target, dict):
            target.update({"User2": target["User2"] + 3})
        else:
            target = 15

        user_dispatcher.new_dispatch(target_user_count=target, spawn_rate=3, user_classes=[User2])
        self.assertDictEqual(
            next(user_dispatcher),
            {
                "1": {"User1": 3, "User2": 1, "User3": 1},
                "2": {"User1": 0, "User2": 4, "User3": 1},
                "3": {"User1": 0, "User2": 1, "User3": 4},
            },
        )

        if isinstance(target, dict):
            target.update({"User1": target["User1"] + 3})
        else:
            target = 18

        user_dispatcher.new_dispatch(target_user_count=target, spawn_rate=3, user_classes=[User1])
        self.assertDictEqual(
            next(user_dispatcher),
            {
                "1": {"User1": 4, "User2": 1, "User3": 1},
                "2": {"User1": 1, "User2": 4, "User3": 1},
                "3": {"User1": 1, "User2": 1, "User3": 4},
            },
        )

    def test_ramp_up_one_user_class_multiple_worker(self) -> None:
        class User1(User):
            weight = 1

        class User2(User):
            weight = 1

        class User3(User):
            weight = 1

        worker_node1 = WorkerNode("1")
        worker_node2 = WorkerNode("2")
        worker_node3 = WorkerNode("3")

        user_dispatcher = self.user_dispatcher_class(
            worker_nodes=[worker_node1, worker_node2, worker_node3], user_classes=[User1, User2, User3]
        )

        target: int | Dict[str, int]
        if self.user_dispatcher_class == FixedUsersDispatcher:
            target = {"User2": 60}
        else:
            target = 60

        user_dispatcher.new_dispatch(target_user_count=target, spawn_rate=60, user_classes=[User2])
        self.assertDictEqual(
            next(user_dispatcher),
            {
                "1": {"User1": 0, "User2": 20, "User3": 0},
                "2": {"User1": 0, "User2": 20, "User3": 0},
                "3": {"User1": 0, "User2": 20, "User3": 0},
            },
        )

    def test_ramp_down_custom_user_classes_respect_weighting(self) -> None:
        if self.user_dispatcher_class != WeightedUsersDispatcher:
            raise unittest.SkipTest("only makes sense for WeightedUsersDispatcher")

        class User1(User):
            weight = 1

        class User2(User):
            weight = 1

        class User3(User):
            weight = 1

        worker_nodes = [WorkerNode(str(i + 1)) for i in range(3)]
        user_dispatcher = WeightedUsersDispatcher(worker_nodes=worker_nodes, user_classes=[User1, User2, User3])

        user_dispatcher.new_dispatch(target_user_count=20, spawn_rate=20, user_classes=[User3])
        dispatched_users = next(user_dispatcher)
        self.assertDictEqual(
            dispatched_users,
            {
                "1": {"User1": 0, "User2": 0, "User3": 7},
                "2": {"User1": 0, "User2": 0, "User3": 7},
                "3": {"User1": 0, "User2": 0, "User3": 6},
            },
        )

        user_dispatcher.new_dispatch(target_user_count=9, spawn_rate=20, user_classes=[User3])
        dispatched_users = next(user_dispatcher)
        self.assertDictEqual(
            dispatched_users,
            {
                "1": {"User1": 0, "User2": 0, "User3": 3},
                "2": {"User1": 0, "User2": 0, "User3": 3},
                "3": {"User1": 0, "User2": 0, "User3": 3},
            },
        )

        user_dispatcher.new_dispatch(target_user_count=3, spawn_rate=20, user_classes=[User1, User2, User3])
        dispatched_users = next(user_dispatcher)
        self.assertDictEqual(
            dispatched_users,
            {
                "1": {"User1": 0, "User2": 0, "User3": 1},
                "2": {"User1": 0, "User2": 0, "User3": 1},
                "3": {"User1": 0, "User2": 0, "User3": 1},
            },
        )

        user_dispatcher.new_dispatch(target_user_count=21, spawn_rate=21, user_classes=[User1, User2, User3])
        dispatched_users = next(user_dispatcher)
        self.assertDictEqual(
            dispatched_users,
            {
                "1": {"User1": 0, "User2": 6, "User3": 1},  # 7
                "2": {"User1": 0, "User2": 0, "User3": 7},  # 7
                "3": {"User1": 6, "User2": 0, "User3": 1},  # 7
            },
        )

        user_dispatcher.new_dispatch(target_user_count=9, spawn_rate=20, user_classes=[User1, User2, User3])
        dispatched_users = next(user_dispatcher)

        # this is disrespecting the weighting

        self.assertDictEqual(
            dispatched_users,
            {
                "1": {"User1": 0, "User2": 2, "User3": 1},
                "2": {"User1": 0, "User2": 0, "User3": 3},
                "3": {"User1": 2, "User2": 0, "User3": 1},
            },
        )

    def test_remove_worker_during_ramp_up_custom_classes(self) -> None:
        class User1(User):
            weight = 1

        class User2(User):
            weight = 1

        class User3(User):
            weight = 1

        user_classes = [User1, User2, User3]

        target: int | Dict[str, int]
        if self.user_dispatcher_class == FixedUsersDispatcher:
            target = {"Users": 1, "User2": 9, "User3": 7}
        else:
            target = 9

        worker_nodes = [WorkerNode(str(i + 1)) for i in range(3)]

        users_dispatcher = self.user_dispatcher_class(worker_nodes=worker_nodes, user_classes=user_classes)

        users_dispatcher.new_dispatch(target_user_count=target, spawn_rate=3, user_classes=[User2])
        users_dispatcher._wait_between_dispatch = self.sleep_time

        # Dispatch iteration 1
        ts = time.perf_counter()
        dispatched_users = next(users_dispatcher)
        delta = time.perf_counter() - ts
        self.assertTrue(0 <= delta <= _TOLERANCE, delta)
        self.assertDictEqual(
            dispatched_users,
            {
                "1": {"User1": 0, "User2": 1, "User3": 0},
                "2": {"User1": 0, "User2": 1, "User3": 0},
                "3": {"User1": 0, "User2": 1, "User3": 0},
            },
        )
        self.assertDictEqual(_aggregate_dispatched_users(dispatched_users), {"User1": 0, "User2": 3, "User3": 0})
        self.assertEqual(_user_count_on_worker(dispatched_users, worker_nodes[0].id), 1)
        self.assertEqual(_user_count_on_worker(dispatched_users, worker_nodes[1].id), 1)
        self.assertEqual(_user_count_on_worker(dispatched_users, worker_nodes[2].id), 1)

        # Dispatch iteration 2
        ts = time.perf_counter()
        dispatched_users = next(users_dispatcher)
        delta = time.perf_counter() - ts
        self.assertTrue(self.sleep_time - _TOLERANCE <= delta <= self.sleep_time + _TOLERANCE, delta)
        self.assertDictEqual(_aggregate_dispatched_users(dispatched_users), {"User1": 0, "User2": 6, "User3": 0})
        self.assertEqual(_user_count_on_worker(dispatched_users, worker_nodes[0].id), 2)
        self.assertEqual(_user_count_on_worker(dispatched_users, worker_nodes[1].id), 2)
        self.assertEqual(_user_count_on_worker(dispatched_users, worker_nodes[2].id), 2)

        self.assertFalse(users_dispatcher._rebalance)

        users_dispatcher.remove_worker(worker_nodes[1])

        self.assertTrue(users_dispatcher._rebalance)

        # Re-balance
        ts = time.perf_counter()
        dispatched_users = next(users_dispatcher)
        delta = time.perf_counter() - ts
        self.assertTrue(0 <= delta <= _TOLERANCE, f"Expected re-balance dispatch to be instantaneous but got {delta}s")
        self.assertDictEqual(
            dispatched_users, {"1": {"User1": 0, "User2": 3, "User3": 0}, "3": {"User1": 0, "User2": 3, "User3": 0}}
        )
        self.assertDictEqual(_aggregate_dispatched_users(dispatched_users), {"User1": 0, "User2": 6, "User3": 0})
        self.assertEqual(_user_count_on_worker(dispatched_users, worker_nodes[0].id), 3)
        self.assertEqual(_user_count_on_worker(dispatched_users, worker_nodes[2].id), 3)

        self.assertFalse(users_dispatcher._rebalance)

        # Dispatch iteration 3
        ts = time.perf_counter()
        dispatched_users = next(users_dispatcher)
        delta = time.perf_counter() - ts
        self.assertTrue(self.sleep_time - _TOLERANCE <= delta <= self.sleep_time + _TOLERANCE, delta)
        self.assertDictEqual(_aggregate_dispatched_users(dispatched_users), {"User1": 0, "User2": 9, "User3": 0})
        self.assertEqual(_user_count_on_worker(dispatched_users, worker_nodes[0].id), 5)
        self.assertEqual(_user_count_on_worker(dispatched_users, worker_nodes[2].id), 4)

        # New dispatch
        if isinstance(target, int):
            target = 16
        users_dispatcher.new_dispatch(target_user_count=target, spawn_rate=7, user_classes=[User3])
        dispatched_users = next(users_dispatcher)
        self.assertDictEqual(
            dispatched_users, {"1": {"User1": 0, "User2": 5, "User3": 3}, "3": {"User1": 0, "User2": 4, "User3": 4}}
        )
        self.assertDictEqual(_aggregate_dispatched_users(dispatched_users), {"User1": 0, "User2": 9, "User3": 7})
        self.assertEqual(_user_count_on_worker(dispatched_users, worker_nodes[0].id), 8)
        self.assertEqual(_user_count_on_worker(dispatched_users, worker_nodes[2].id), 8)

    def test_add_worker_during_ramp_up_custom_classes(self) -> None:
        class User1(User):
            weight = 1

        class User2(User):
            weight = 1

        class User3(User):
            weight = 1

        user_classes = [User1, User2, User3]

        worker_nodes = [WorkerNode(str(i + 1)) for i in range(3)]

        users_dispatcher = self.user_dispatcher_class(
            worker_nodes=[worker_nodes[0], worker_nodes[2]], user_classes=user_classes
        )

        target: int | Dict[str, int]

        if self.user_dispatcher_class == FixedUsersDispatcher:
            target = {"User1": 11, "User3": 7}
        else:
            target = 11

        users_dispatcher.new_dispatch(target_user_count=target, spawn_rate=3, user_classes=[User1])
        users_dispatcher._wait_between_dispatch = self.sleep_time

        # Dispatch iteration 1
        ts = time.perf_counter()
        dispatched_users = next(users_dispatcher)
        delta = time.perf_counter() - ts
        self.assertTrue(0 <= delta <= _TOLERANCE, delta)
        self.assertDictEqual(_aggregate_dispatched_users(dispatched_users), {"User1": 3, "User2": 0, "User3": 0})
        self.assertEqual(_user_count_on_worker(dispatched_users, worker_nodes[0].id), 2)
        self.assertEqual(_user_count_on_worker(dispatched_users, worker_nodes[2].id), 1)

        # Dispatch iteration 2
        ts = time.perf_counter()
        dispatched_users = next(users_dispatcher)
        delta = time.perf_counter() - ts
        self.assertTrue(self.sleep_time - _TOLERANCE <= delta <= self.sleep_time + _TOLERANCE, delta)
        self.assertDictEqual(_aggregate_dispatched_users(dispatched_users), {"User1": 6, "User2": 0, "User3": 0})
        self.assertEqual(_user_count_on_worker(dispatched_users, worker_nodes[0].id), 3)
        self.assertEqual(_user_count_on_worker(dispatched_users, worker_nodes[2].id), 3)

        self.assertFalse(users_dispatcher._rebalance)

        users_dispatcher.add_worker(worker_nodes[1])

        self.assertTrue(users_dispatcher._rebalance)

        # Re-balance
        ts = time.perf_counter()
        dispatched_users = next(users_dispatcher)
        delta = time.perf_counter() - ts
        self.assertTrue(0 <= delta <= _TOLERANCE, f"Expected re-balance dispatch to be instantaneous but got {delta}s")
        self.assertDictEqual(_aggregate_dispatched_users(dispatched_users), {"User1": 6, "User2": 0, "User3": 0})
        self.assertEqual(_user_count_on_worker(dispatched_users, worker_nodes[0].id), 2)
        self.assertEqual(_user_count_on_worker(dispatched_users, worker_nodes[1].id), 2)
        self.assertEqual(_user_count_on_worker(dispatched_users, worker_nodes[2].id), 2)

        self.assertFalse(users_dispatcher._rebalance)

        # Dispatch iteration 3
        ts = time.perf_counter()
        dispatched_users = next(users_dispatcher)
        delta = time.perf_counter() - ts
        self.assertTrue(self.sleep_time - _TOLERANCE <= delta <= self.sleep_time + _TOLERANCE, delta)
        self.assertDictEqual(_aggregate_dispatched_users(dispatched_users), {"User1": 9, "User2": 0, "User3": 0})
        self.assertEqual(_user_count_on_worker(dispatched_users, worker_nodes[0].id), 3)
        self.assertEqual(_user_count_on_worker(dispatched_users, worker_nodes[1].id), 3)
        self.assertEqual(_user_count_on_worker(dispatched_users, worker_nodes[2].id), 3)

        # Dispatch iteration 4
        ts = time.perf_counter()
        dispatched_users = next(users_dispatcher)
        delta = time.perf_counter() - ts
        self.assertTrue(self.sleep_time - _TOLERANCE <= delta <= self.sleep_time + _TOLERANCE, delta)
        self.assertDictEqual(_aggregate_dispatched_users(dispatched_users), {"User1": 11, "User2": 0, "User3": 0})
        self.assertEqual(_user_count_on_worker(dispatched_users, worker_nodes[0].id), 4)
        # without host-based balancing the following two values would be reversed
        self.assertEqual(_user_count_on_worker(dispatched_users, worker_nodes[1].id), 4)
        self.assertEqual(_user_count_on_worker(dispatched_users, worker_nodes[2].id), 3)

        if isinstance(target, int):
            target = 18

        # New Dispatch
        users_dispatcher.new_dispatch(target_user_count=target, spawn_rate=7, user_classes=[User3])
        dispatched_users = next(users_dispatcher)
        self.assertDictEqual(_aggregate_dispatched_users(dispatched_users), {"User1": 11, "User2": 0, "User3": 7})
        self.assertEqual(_user_count_on_worker(dispatched_users, worker_nodes[0].id), 6)
        self.assertEqual(_user_count_on_worker(dispatched_users, worker_nodes[1].id), 6)
        self.assertEqual(_user_count_on_worker(dispatched_users, worker_nodes[2].id), 6)


def _aggregate_dispatched_users(d: dict[str, dict[str, int]]) -> dict[str, int]:
    user_classes = list(next(iter(d.values())).keys())
    return {u: sum(d[u] for d in d.values()) for u in user_classes}


def _user_count(d: dict[str, dict[str, int]]) -> int:
    return sum(map(sum, map(dict.values, d.values())))  # type: ignore


<<<<<<< HEAD
def _user_count_on_worker(d: Dict[str, Dict[str, int]], worker_node_id: str) -> int:
    return sum(d[worker_node_id].values())


class TestFixedUsersDispatcher(unittest.TestCase):
    def test_create_user_generator(self) -> None:
        class User1(User):
            fixed_count = 2
            sticky_tag = "foo"

        class User2(User):
            fixed_count = 1
            sticky_tag = "foo"

        class User3(User):
            fixed_count = 2
            sticky_tag = "bar"

        class User4(User):
            fixed_count = 1

        worker_nodes = [WorkerNode(str(i + 1)) for i in range(4)]
        user_classes = [User3, User4, User2, User1]

        user_dispatcher = FixedUsersDispatcher(worker_nodes, user_classes)
        user_gen = user_dispatcher.create_user_generator()

        for _ in range(2):
            self.assertEqual(next(user_gen), "User1")
            self.assertEqual(next(user_gen), "User3")
            self.assertEqual(next(user_gen), "User2")
            self.assertEqual(next(user_gen), "User4")
            self.assertEqual(next(user_gen), "User1")
            self.assertEqual(next(user_gen), "User3")

        class User5(User):
            fixed_count = 10

        User4.fixed_count = 4

        user_dispatcher = FixedUsersDispatcher(worker_nodes, [User5, User4])
        user_gen = user_dispatcher.create_user_generator()

        for c in range(2):
            self.assertEqual(next(user_gen), "User5", msg=c)
            self.assertEqual(next(user_gen), "User4", msg=c)
            self.assertEqual(next(user_gen), "User5", msg=c)
            self.assertEqual(next(user_gen), "User5", msg=c)
            self.assertEqual(next(user_gen), "User5", msg=c)
            self.assertEqual(next(user_gen), "User4", msg=c)
            self.assertEqual(next(user_gen), "User5", msg=c)

    def test__spread_sticky_tags_on_workers(self) -> None:
        class User1(User):
            fixed_count = 2
            sticky_tag = "foo"

        class User2(User):
            fixed_count = 1
            sticky_tag = "foo"

        class User3(User):
            fixed_count = 2
            sticky_tag = "bar"

        class User4(User):
            pass

        worker_nodes = [WorkerNode(str(i + 1)) for i in range(2)]
        user_classes = [User3, User4, User2, User1]

        with self.assertRaises(AssertionError):
            FixedUsersDispatcher(worker_nodes, user_classes)._spread_sticky_tags_on_workers()

        worker_nodes = [WorkerNode(str(i + 1)) for i in range(4)]

        user_dispatcher = FixedUsersDispatcher(worker_nodes, user_classes)
        user_dispatcher._spread_sticky_tags_on_workers()

        self.assertDictEqual(
            user_dispatcher._workers_to_sticky_tag,
            {
                worker_nodes[0]: "foo",
                worker_nodes[1]: "bar",
                worker_nodes[2]: "__orphan__",
                worker_nodes[3]: "foo",
            },
        )

        self.assertDictEqual(
            user_dispatcher._sticky_tag_to_workers,
            {
                "foo": ANY(itertools.cycle),
                "bar": ANY(itertools.cycle),
                "__orphan__": ANY(itertools.cycle),
            },
        )

        default: Iterator[WorkerNode] = iter([WorkerNode("99")])

        self.assertEqual(next(user_dispatcher._sticky_tag_to_workers.get("foo", default)).id, "1")
        self.assertEqual(next(user_dispatcher._sticky_tag_to_workers.get("foo", default)).id, "4")
        self.assertEqual(next(user_dispatcher._sticky_tag_to_workers.get("foo", default)).id, "1")

        self.assertEqual(next(user_dispatcher._sticky_tag_to_workers.get("bar", default)).id, "2")
        self.assertEqual(next(user_dispatcher._sticky_tag_to_workers.get("bar", default)).id, "2")

        self.assertEqual(next(user_dispatcher._sticky_tag_to_workers.get("__orphan__", default)).id, "3")
        self.assertEqual(next(user_dispatcher._sticky_tag_to_workers.get("__orphan__", default)).id, "3")

        worker_nodes = [WorkerNode(str(i + 1)) for i in range(3)]

        user_dispatcher = FixedUsersDispatcher(worker_nodes, user_classes)
        user_dispatcher._spread_sticky_tags_on_workers()

        self.assertDictEqual(
            user_dispatcher._workers_to_sticky_tag,
            {
                worker_nodes[0]: "foo",
                worker_nodes[1]: "bar",
                worker_nodes[2]: "__orphan__",
            },
        )

        self.assertDictEqual(
            user_dispatcher._sticky_tag_to_workers,
            {
                "foo": ANY(itertools.cycle),
                "bar": ANY(itertools.cycle),
                "__orphan__": ANY(itertools.cycle),
            },
        )

        self.assertEqual(next(user_dispatcher._sticky_tag_to_workers.get("foo", default)).id, "1")
        self.assertEqual(next(user_dispatcher._sticky_tag_to_workers.get("foo", default)).id, "1")

        self.assertEqual(next(user_dispatcher._sticky_tag_to_workers.get("bar", default)).id, "2")
        self.assertEqual(next(user_dispatcher._sticky_tag_to_workers.get("bar", default)).id, "2")

        self.assertEqual(next(user_dispatcher._sticky_tag_to_workers.get("__orphan__", default)).id, "3")
        self.assertEqual(next(user_dispatcher._sticky_tag_to_workers.get("__orphan__", default)).id, "3")

    def test_dispatch_75_users_to_4_workers_with_spawn_rate_of_5_with_sticky_tag(self) -> None:
        class User1(User):
            fixed_count = 25
            sticky_tag = "foo"

        class User2(User):
            fixed_count = 50
            sticky_tag = "bar"

        worker_nodes = [WorkerNode(f"{i+1}") for i in range(4)]

        users_dispatcher = FixedUsersDispatcher(worker_nodes=worker_nodes, user_classes=[User1, User2])
        users_dispatcher.new_dispatch(target_user_count={}, spawn_rate=5)
        users_dispatcher._wait_between_dispatch = 0

        # total user count = 5
        dispatched_users = next(users_dispatcher)
        self.assertDictEqual(_aggregate_dispatched_users(dispatched_users), {"User1": 2, "User2": 3})
        self.assertEqual(
            [worker_node.id for worker_node in users_dispatcher._FixedUsersDispatcher__sticky_tag_to_workers.get("foo", [])], ["2", "4"]  # type: ignore
        )
        self.assertEqual(
            [
                worker_node.id
                for worker_node in users_dispatcher._FixedUsersDispatcher__sticky_tag_to_workers.get("bar", [])  # type: ignore
            ],
            ["1", "3"],
        )
        self.assertDictEqual(
            dispatched_users,
            {
                "1": {"User1": 0, "User2": 2},
                "2": {"User1": 1, "User2": 0},
                "3": {"User1": 0, "User2": 1},
                "4": {"User1": 1, "User2": 0},
            },
        )

        # total user count = 10
        dispatched_users = next(users_dispatcher)
        self.assertDictEqual(_aggregate_dispatched_users(dispatched_users), {"User1": 3, "User2": 7})
        self.assertDictEqual(
            dispatched_users,
            {
                "1": {"User1": 0, "User2": 4},
                "2": {"User1": 2, "User2": 0},
                "3": {"User1": 0, "User2": 3},
                "4": {"User1": 1, "User2": 0},
            },
        )

        # total user count = 15
        dispatched_users = next(users_dispatcher)
        self.assertDictEqual(_aggregate_dispatched_users(dispatched_users), {"User1": 5, "User2": 10})
        self.assertDictEqual(
            dispatched_users,
            {
                "1": {"User1": 0, "User2": 5},
                "2": {"User1": 3, "User2": 0},
                "3": {"User1": 0, "User2": 5},
                "4": {"User1": 2, "User2": 0},
            },
        )

        # total user count = 20
        dispatched_users = next(users_dispatcher)
        self.assertDictEqual(_aggregate_dispatched_users(dispatched_users), {"User1": 7, "User2": 13})
        self.assertDictEqual(
            dispatched_users,
            {
                "1": {"User1": 0, "User2": 7},
                "2": {"User1": 4, "User2": 0},
                "3": {"User1": 0, "User2": 6},
                "4": {"User1": 3, "User2": 0},
            },
        )

        # total user count = 25
        dispatched_users = next(users_dispatcher)
        self.assertDictEqual(_aggregate_dispatched_users(dispatched_users), {"User1": 8, "User2": 17})
        self.assertDictEqual(
            dispatched_users,
            {
                "1": {"User1": 0, "User2": 9},
                "2": {"User1": 4, "User2": 0},
                "3": {"User1": 0, "User2": 8},
                "4": {"User1": 4, "User2": 0},
            },
        )

        # total user count = 30
        dispatched_users = next(users_dispatcher)
        self.assertDictEqual(_aggregate_dispatched_users(dispatched_users), {"User1": 10, "User2": 20})
        self.assertDictEqual(
            dispatched_users,
            {
                "1": {"User1": 0, "User2": 10},
                "2": {"User1": 5, "User2": 0},
                "3": {"User1": 0, "User2": 10},
                "4": {"User1": 5, "User2": 0},
            },
        )

        # total user count = 35
        dispatched_users = next(users_dispatcher)
        self.assertDictEqual(_aggregate_dispatched_users(dispatched_users), {"User1": 12, "User2": 23})
        self.assertDictEqual(
            dispatched_users,
            {
                "1": {"User1": 0, "User2": 12},
                "2": {"User1": 6, "User2": 0},
                "3": {"User1": 0, "User2": 11},
                "4": {"User1": 6, "User2": 0},
            },
        )

        # total user count = 40
        dispatched_users = next(users_dispatcher)
        self.assertDictEqual(_aggregate_dispatched_users(dispatched_users), {"User1": 13, "User2": 27})
        self.assertDictEqual(
            dispatched_users,
            {
                "1": {"User1": 0, "User2": 14},
                "2": {"User1": 7, "User2": 0},
                "3": {"User1": 0, "User2": 13},
                "4": {"User1": 6, "User2": 0},
            },
        )

        # total user count = 45
        dispatched_users = next(users_dispatcher)
        self.assertDictEqual(_aggregate_dispatched_users(dispatched_users), {"User1": 15, "User2": 30})
        self.assertDictEqual(
            dispatched_users,
            {
                "1": {"User1": 0, "User2": 15},
                "2": {"User1": 8, "User2": 0},
                "3": {"User1": 0, "User2": 15},
                "4": {"User1": 7, "User2": 0},
            },
        )

        # total user count = 50
        dispatched_users = next(users_dispatcher)
        self.assertDictEqual(_aggregate_dispatched_users(dispatched_users), {"User1": 17, "User2": 33})
        self.assertDictEqual(
            dispatched_users,
            {
                "1": {"User1": 0, "User2": 17},
                "2": {"User1": 9, "User2": 0},
                "3": {"User1": 0, "User2": 16},
                "4": {"User1": 8, "User2": 0},
            },
        )

        # total user count = 55
        dispatched_users = next(users_dispatcher)
        self.assertDictEqual(_aggregate_dispatched_users(dispatched_users), {"User1": 18, "User2": 37})
        self.assertDictEqual(
            dispatched_users,
            {
                "1": {"User1": 0, "User2": 19},
                "2": {"User1": 9, "User2": 0},
                "3": {"User1": 0, "User2": 18},
                "4": {"User1": 9, "User2": 0},
            },
        )

        # total user count = 60
        dispatched_users = next(users_dispatcher)
        self.assertDictEqual(_aggregate_dispatched_users(dispatched_users), {"User1": 20, "User2": 40})
        self.assertDictEqual(
            dispatched_users,
            {
                "1": {"User1": 0, "User2": 20},
                "2": {"User1": 10, "User2": 0},
                "3": {"User1": 0, "User2": 20},
                "4": {"User1": 10, "User2": 0},
            },
        )

        # total user count = 65
        dispatched_users = next(users_dispatcher)
        self.assertDictEqual(_aggregate_dispatched_users(dispatched_users), {"User1": 22, "User2": 43})
        self.assertDictEqual(
            dispatched_users,
            {
                "1": {"User1": 0, "User2": 22},
                "2": {"User1": 11, "User2": 0},
                "3": {"User1": 0, "User2": 21},
                "4": {"User1": 11, "User2": 0},
            },
        )

        # total user count = 70
        dispatched_users = next(users_dispatcher)
        self.assertDictEqual(_aggregate_dispatched_users(dispatched_users), {"User1": 23, "User2": 47})
        self.assertDictEqual(
            dispatched_users,
            {
                "1": {"User1": 0, "User2": 24},
                "2": {"User1": 12, "User2": 0},
                "3": {"User1": 0, "User2": 23},
                "4": {"User1": 11, "User2": 0},
            },
        )

        # total user count = 75, User1 = 25, User2 = 50
        dispatched_users = next(users_dispatcher)
        self.assertDictEqual(_aggregate_dispatched_users(dispatched_users), {"User1": 25, "User2": 50})
        self.assertDictEqual(
            dispatched_users,
            {
                "1": {"User1": 0, "User2": 25},
                "2": {"User1": 13, "User2": 0},
                "3": {"User1": 0, "User2": 25},
                "4": {"User1": 12, "User2": 0},
            },
        )

        self.assertRaises(StopIteration, lambda: next(users_dispatcher))

    def test_add_worker_during_ramp_up_with_sticky_tag(self) -> None:
        class User1(User):
            fixed_count = 10
            sticky_tag = "foo"

        class User2(User):
            fixed_count = 10

        class User3(User):
            fixed_count = 10
            sticky_tag = "foo"

        user_classes = [User1, User2, User3]

        worker_nodes = [
            WorkerNode("hostname1_worker1"),
            WorkerNode("hostname1_worker2"),
            WorkerNode("hostname2_worker1"),
        ]

        users_dispatcher = FixedUsersDispatcher(
            worker_nodes=[worker_nodes[0], worker_nodes[2]], user_classes=user_classes
        )

        sleep_time = 0.2

        users_dispatcher.new_dispatch(target_user_count={}, spawn_rate=3)
        users_dispatcher._wait_between_dispatch = sleep_time

        self.assertEqual(
            [worker_node.id for worker_node in users_dispatcher._FixedUsersDispatcher__sticky_tag_to_workers.get("foo", [])], ["hostname1_worker1"]  # type: ignore
        )
        self.assertEqual(
            [
                worker_node.id
                for worker_node in users_dispatcher._FixedUsersDispatcher__sticky_tag_to_workers.get("__orphan__", [])  # type: ignore
            ],
            ["hostname2_worker1"],
        )

        # Dispatch iteration 1
        ts = time.perf_counter()
        dispatched_users = next(users_dispatcher)
        delta = time.perf_counter() - ts
        self.assertTrue(0 <= delta <= _TOLERANCE, delta)
        self.assertDictEqual(_aggregate_dispatched_users(dispatched_users), {"User1": 1, "User2": 1, "User3": 1})
        self.assertEqual(_user_count_on_worker(dispatched_users, worker_nodes[0].id), 2)
        self.assertEqual(_user_count_on_worker(dispatched_users, worker_nodes[2].id), 1)

        # Dispatch iteration 2
        ts = time.perf_counter()
        dispatched_users = next(users_dispatcher)
        delta = time.perf_counter() - ts
        self.assertTrue(sleep_time - _TOLERANCE <= delta <= sleep_time + _TOLERANCE, delta)
        self.assertDictEqual(_aggregate_dispatched_users(dispatched_users), {"User1": 2, "User2": 2, "User3": 2})
        self.assertEqual(_user_count_on_worker(dispatched_users, worker_nodes[0].id), 4)
        self.assertEqual(_user_count_on_worker(dispatched_users, worker_nodes[2].id), 2)

        self.assertFalse(users_dispatcher._rebalance)

        users_dispatcher.add_worker(worker_nodes[1])

        self.assertTrue(users_dispatcher._rebalance)
        self.assertEqual(
            [worker_node.id for worker_node in users_dispatcher._FixedUsersDispatcher__sticky_tag_to_workers.get("foo", [])], ["hostname1_worker1", "hostname1_worker2"]  # type: ignore
        )
        self.assertEqual(
            [
                worker_node.id
                for worker_node in users_dispatcher._FixedUsersDispatcher__sticky_tag_to_workers.get("__orphan__", [])  # type: ignore
            ],
            ["hostname2_worker1"],
        )

        # Re-balance
        ts = time.perf_counter()
        dispatched_users = next(users_dispatcher)
        delta = time.perf_counter() - ts
        self.assertTrue(0 <= delta <= _TOLERANCE, f"Expected re-balance dispatch to be instantaneous but got {delta}s")
        self.assertDictEqual(_aggregate_dispatched_users(dispatched_users), {"User1": 2, "User2": 2, "User3": 2})
        self.assertEqual(_user_count_on_worker(dispatched_users, worker_nodes[0].id), 2)
        self.assertEqual(_user_count_on_worker(dispatched_users, worker_nodes[1].id), 2)
        self.assertEqual(_user_count_on_worker(dispatched_users, worker_nodes[2].id), 2)

        self.assertFalse(users_dispatcher._rebalance)

        # Dispatch iteration 3
        ts = time.perf_counter()
        dispatched_users = next(users_dispatcher)
        delta = time.perf_counter() - ts
        self.assertTrue(sleep_time - _TOLERANCE <= delta <= sleep_time + _TOLERANCE, delta)
        self.assertDictEqual(_aggregate_dispatched_users(dispatched_users), {"User1": 3, "User2": 3, "User3": 3})
        self.assertEqual(_user_count_on_worker(dispatched_users, worker_nodes[0].id), 3)
        self.assertEqual(_user_count_on_worker(dispatched_users, worker_nodes[1].id), 3)
        self.assertEqual(_user_count_on_worker(dispatched_users, worker_nodes[2].id), 3)

        # Dispatch iteration 4
        ts = time.perf_counter()
        dispatched_users = next(users_dispatcher)
        delta = time.perf_counter() - ts
        self.assertTrue(sleep_time - _TOLERANCE <= delta <= sleep_time + _TOLERANCE, delta)
        self.assertDictEqual(_aggregate_dispatched_users(dispatched_users), {"User1": 4, "User2": 4, "User3": 4})
        self.assertEqual(_user_count_on_worker(dispatched_users, worker_nodes[0].id), 4)
        # without host-based balancing the following two values would be reversed
        self.assertEqual(_user_count_on_worker(dispatched_users, worker_nodes[1].id), 4)
        self.assertEqual(_user_count_on_worker(dispatched_users, worker_nodes[2].id), 4)

    def test_remove_worker_during_ramp_up_with_sticky_tag(self) -> None:
        class User1(User):
            sticky_tag = "foo"
            fixed_count = 20

        class User2(User):
            sticky_tag = "foo"
            fixed_count = 10

        class User3(User):
            sticky_tag = "bar"
            fixed_count = 20

        user_classes = [User1, User2, User3]

        worker_nodes = [WorkerNode(str(i + 1)) for i in range(3)]

        users_dispatcher = FixedUsersDispatcher(worker_nodes=worker_nodes, user_classes=user_classes)

        sleep_time = 0.2

        users_dispatcher.new_dispatch(target_user_count={}, spawn_rate=3)
        users_dispatcher._wait_between_dispatch = sleep_time

        self.assertEqual(
            [worker_node.id for worker_node in users_dispatcher._FixedUsersDispatcher__sticky_tag_to_workers.get("foo", [])], ["1", "3"]  # type: ignore
        )
        self.assertEqual(
            [
                worker_node.id
                for worker_node in users_dispatcher._FixedUsersDispatcher__sticky_tag_to_workers.get("bar", [])  # type: ignore
            ],
            ["2"],
        )

        # Dispatch iteration 1
        ts = time.perf_counter()
        dispatched_users = next(users_dispatcher)
        delta = time.perf_counter() - ts
        self.assertTrue(0 <= delta <= _TOLERANCE, delta)
        self.assertDictEqual(_aggregate_dispatched_users(dispatched_users), {"User1": 1, "User2": 1, "User3": 1})
        self.assertEqual(_user_count_on_worker(dispatched_users, worker_nodes[0].id), 1)
        self.assertEqual(_user_count_on_worker(dispatched_users, worker_nodes[1].id), 1)
        self.assertEqual(_user_count_on_worker(dispatched_users, worker_nodes[2].id), 1)

        # Dispatch iteration 2
        ts = time.perf_counter()
        dispatched_users = next(users_dispatcher)
        delta = time.perf_counter() - ts
        self.assertTrue(sleep_time - _TOLERANCE <= delta <= sleep_time + _TOLERANCE, delta)
        self.assertDictEqual(_aggregate_dispatched_users(dispatched_users), {"User1": 3, "User2": 1, "User3": 2})
        self.assertEqual(_user_count_on_worker(dispatched_users, worker_nodes[0].id), 2)
        self.assertEqual(_user_count_on_worker(dispatched_users, worker_nodes[1].id), 2)
        self.assertEqual(_user_count_on_worker(dispatched_users, worker_nodes[2].id), 2)

        self.assertFalse(users_dispatcher._rebalance)

        users_dispatcher.remove_worker(worker_nodes[1])

        self.assertTrue(users_dispatcher._rebalance)
        self.assertEqual(
            [worker_node.id for worker_node in users_dispatcher._FixedUsersDispatcher__sticky_tag_to_workers.get("foo", [])], ["1"]  # type: ignore
        )
        self.assertEqual(
            [
                worker_node.id
                for worker_node in users_dispatcher._FixedUsersDispatcher__sticky_tag_to_workers.get("bar", [])  # type: ignore
            ],
            ["3"],
        )

        # Re-balance
        ts = time.perf_counter()
        dispatched_users = next(users_dispatcher)
        delta = time.perf_counter() - ts
        self.assertTrue(0 <= delta <= _TOLERANCE, f"Expected re-balance dispatch to be instantaneous but got {delta}s")
        self.assertDictEqual(_aggregate_dispatched_users(dispatched_users), {"User1": 3, "User2": 1, "User3": 2})
        self.assertEqual(_user_count_on_worker(dispatched_users, worker_nodes[0].id), 4)
        self.assertEqual(_user_count_on_worker(dispatched_users, worker_nodes[2].id), 2)

        self.assertFalse(users_dispatcher._rebalance)

        # Dispatch iteration 3
        ts = time.perf_counter()
        dispatched_users = next(users_dispatcher)
        delta = time.perf_counter() - ts
        self.assertTrue(sleep_time - _TOLERANCE <= delta <= sleep_time + _TOLERANCE, delta)
        self.assertDictEqual(_aggregate_dispatched_users(dispatched_users), {"User1": 4, "User2": 2, "User3": 3})
        self.assertEqual(_user_count_on_worker(dispatched_users, worker_nodes[0].id), 6)
        self.assertEqual(_user_count_on_worker(dispatched_users, worker_nodes[2].id), 3)


if __name__ == "__main__":
    unittest.main()
=======
def _user_count_on_worker(d: dict[str, dict[str, int]], worker_node_id: str) -> int:
    return sum(d[worker_node_id].values())
>>>>>>> b7a63e4e
<|MERGE_RESOLUTION|>--- conflicted
+++ resolved
@@ -1,16 +1,9 @@
 from __future__ import annotations
-<<<<<<< HEAD
-=======
-
->>>>>>> b7a63e4e
 import time
 import unittest
 import itertools
 from operator import attrgetter
-<<<<<<< HEAD
-from typing import Dict, List, Tuple, Type, Iterator
-=======
->>>>>>> b7a63e4e
+from typing import Type, Iterator
 
 from locust import User
 from locust.dispatch import UsersDispatcher, WeightedUsersDispatcher, FixedUsersDispatcher
@@ -27,7 +20,7 @@
 
 
 class TargetUserCount:
-    def __init__(self, user_dispatcher_class: Type[UsersDispatcher], user_classes: List[Type[User]]) -> None:
+    def __init__(self, user_dispatcher_class: Type[UsersDispatcher], user_classes: list[Type[User]]) -> None:
         self.user_dispatcher_class = user_dispatcher_class
         self.user_classes = user_classes
         self.reset()
@@ -36,7 +29,7 @@
         self.user_classes_cycle = itertools.cycle(self.user_classes)
         self.target_user_count = {user_class.__name__: 0 for user_class in self.user_classes}
 
-    def __call__(self, user_count: int) -> int | Dict[str, int]:
+    def __call__(self, user_count: int) -> int | dict[str, int]:
         if self.user_dispatcher_class == WeightedUsersDispatcher:
             return user_count
         else:
@@ -59,7 +52,7 @@
 class TestRampUpUsersFromZero(UsersDispatcherTestCase):
     user_fixed_count: int
     user_weight: int = 1
-    target_user_count: int | Dict[str, int]
+    target_user_count: int | dict[str, int]
 
     @classmethod
     def setUpClass(cls) -> None:
@@ -922,7 +915,7 @@
 @parameterized_class(PARAMETER_DISPATCHERS)
 class TestWaitBetweenDispatch(unittest.TestCase):
     user_dispatcher_class: Type[UsersDispatcher]
-    target_user_count: int | Dict[str, int]
+    target_user_count: int | dict[str, int]
     user_fixed_count: int
 
     @classmethod
@@ -939,7 +932,7 @@
             weight = 1
             fixed_count = self.user_fixed_count
 
-        user_classes: List[Type[User]] = [User1]
+        user_classes: list[Type[User]] = [User1]
 
         workers = [WorkerNode("1")]
 
@@ -958,8 +951,8 @@
 
 @parameterized_class(PARAMETER_DISPATCHERS)
 class TestRampDownUsersToZero(UsersDispatcherTestCase):
-    initial_user_count: int | Dict[str, int]
-    ramped_down_user_count: int | Dict[str, int]
+    initial_user_count: int | dict[str, int]
+    ramped_down_user_count: int | dict[str, int]
 
     @classmethod
     def setUpClass(cls) -> None:
@@ -1833,7 +1826,7 @@
 
 @parameterized_class(PARAMETER_DISPATCHERS)
 class TestDispatchUsersToWorkersHavingTheSameUsersAsTheTarget(UsersDispatcherTestCase):
-    user_count: int | Dict[str, int]
+    user_count: int | dict[str, int]
 
     @classmethod
     def setUpClass(cls) -> None:
@@ -1889,7 +1882,7 @@
 
 @parameterized_class(PARAMETER_DISPATCHERS)
 class TestDistributionIsRespectedDuringDispatch(UsersDispatcherTestCase):
-    target_user_count: int | Dict[str, int]
+    target_user_count: int | dict[str, int]
     heavy_user_weight: int
 
     @classmethod
@@ -2126,12 +2119,12 @@
 
 @parameterized_class(PARAMETER_DISPATCHERS)
 class TestLargeScale(UsersDispatcherTestCase):
-    weights: List[int]
-    numerated_weights: Dict[int, int]
-    weighted_user_classes: List[Type[User]]
-    fixed_user_classes_10k: List[Type[User]]
-    fixed_user_classes_1M: List[Type[User]]
-    mixed_users: List[Type[User]]
+    weights: list[int]
+    numerated_weights: dict[int, int]
+    weighted_user_classes: list[Type[User]]
+    fixed_user_classes_10k: list[Type[User]]
+    fixed_user_classes_1M: list[Type[User]]
+    mixed_users: list[Type[User]]
 
     @classmethod
     def setUpClass(cls) -> None:
@@ -2150,7 +2143,7 @@
         cls.mixed_users = cls.weighted_user_classes[:25] + cls.fixed_user_classes_10k[25:]
 
     def test_distribute_users(self) -> None:
-        target_user_count_1M: int | Dict[str, int]
+        target_user_count_1M: int | dict[str, int]
         if self.user_dispatcher_class == WeightedUsersDispatcher:
             target_user_count_1M = 1_000_000
             user_classes_categories = [self.weighted_user_classes, self.fixed_user_classes_1M, self.mixed_users]
@@ -2175,7 +2168,7 @@
             self.assertEqual(_user_count(users_on_workers), 1_000_000)
 
     def test_ramp_up_from_0_to_100_000_users_with_50_user_classes_and_1000_workers_and_5000_spawn_rate(self) -> None:
-        target_user_count: int | Dict[str, int]
+        target_user_count: int | dict[str, int]
 
         if self.user_dispatcher_class == WeightedUsersDispatcher:
             user_classes_categories = [
@@ -2249,8 +2242,8 @@
                         )
 
     def test_ramp_down_from_100_000_to_0_users_with_50_user_classes_and_1000_workers_and_5000_spawn_rate(self) -> None:
-        initial_user_count: int | Dict[str, int]
-        ramp_down_user_count: int | Dict[str, int]
+        initial_user_count: int | dict[str, int]
+        ramp_down_user_count: int | dict[str, int]
 
         if self.user_dispatcher_class == WeightedUsersDispatcher:
             user_classes_categories = [
@@ -2428,7 +2421,7 @@
         class User1(User):
             weight = 1
 
-        user_classes: List[Type[User]] = [User1]
+        user_classes: list[Type[User]] = [User1]
 
         worker_nodes = [WorkerNode(str(i + 1)) for i in range(1)]
 
@@ -3528,11 +3521,7 @@
 @parameterized_class(PARAMETER_DISPATCHERS)
 class TestRampUpUsersFromZeroWithFixed(UsersDispatcherTestCase):
     class RampUpCase:
-<<<<<<< HEAD
-        def __init__(self, fixed_counts: Tuple[int, ...], weights: Tuple[int, ...], target_user_count: int) -> None:
-=======
-        def __init__(self, fixed_counts: tuple[int], weights: tuple[int], target_user_count: int):
->>>>>>> b7a63e4e
+        def __init__(self, fixed_counts: tuple[int, ...], weights: tuple[int, ...], target_user_count: int):
             self.fixed_counts = fixed_counts
             self.weights = weights
             self.target_user_count = target_user_count
@@ -3542,13 +3531,7 @@
                 self.fixed_counts, self.weights, self.target_user_count
             )
 
-<<<<<<< HEAD
-    def case_handler(
-        self, cases: List[RampUpCase], expected: List[Dict[str, int]], user_classes: List[Type[User]]
-    ) -> None:
-=======
     def case_handler(self, cases: list[RampUpCase], expected: list[dict[str, int]], user_classes: list[type[User]]):
->>>>>>> b7a63e4e
         self.assertEqual(len(cases), len(expected))
 
         for case_num in range(len(cases)):
@@ -3563,7 +3546,7 @@
                 msg="Invalid test case or user list.",
             )
 
-            target_user_count: int | Dict[str, int]
+            target_user_count: int | dict[str, int]
             if self.user_dispatcher_class == WeightedUsersDispatcher:
                 target_user_count = case.target_user_count
             else:
@@ -3796,7 +3779,7 @@
             target_user_counts = [sum(fixed_counts), sum(fixed_counts) + 100]
             down_counts = [0, max(min(fixed_counts) - 1, 0)]
             user_classes = [User1, User2, User3, User4, User5]
-            target: int | Dict[str, int]
+            target: int | dict[str, int]
 
             for worker_count in [3, 5, 9]:
                 workers = [WorkerNode(str(i + 1)) for i in range(worker_count)]
@@ -3909,7 +3892,7 @@
         class User3(User):
             weight = 1
 
-        target_user_count: int | Dict[str, int]
+        target_user_count: int | dict[str, int]
         if self.user_dispatcher_class != FixedUsersDispatcher:
             target_user_count = 10
         else:
@@ -3938,7 +3921,7 @@
 
         user_dispatcher = self.user_dispatcher_class(worker_nodes=[worker_node1], user_classes=[User1, User2, User3])
 
-        target: int | Dict[str, int] = (
+        target: int | dict[str, int] = (
             {"User2": 10, "User3": 30} if self.user_dispatcher_class == FixedUsersDispatcher else 10
         )
 
@@ -3963,7 +3946,7 @@
 
         worker_node1 = WorkerNode("1")
 
-        target: int | Dict[str, int] = (
+        target: int | dict[str, int] = (
             {"User1": 10, "User2": 20, "User3": 10} if self.user_dispatcher_class == FixedUsersDispatcher else 10
         )
 
@@ -4075,7 +4058,7 @@
             worker_nodes=[worker_node1, worker_node2, worker_node3], user_classes=[User1, User2, User3]
         )
 
-        target: int | Dict[str, int]
+        target: int | dict[str, int]
         if self.user_dispatcher_class == FixedUsersDispatcher:
             target = {"User2": 60}
         else:
@@ -4177,7 +4160,7 @@
 
         user_classes = [User1, User2, User3]
 
-        target: int | Dict[str, int]
+        target: int | dict[str, int]
         if self.user_dispatcher_class == FixedUsersDispatcher:
             target = {"Users": 1, "User2": 9, "User3": 7}
         else:
@@ -4277,7 +4260,7 @@
             worker_nodes=[worker_nodes[0], worker_nodes[2]], user_classes=user_classes
         )
 
-        target: int | Dict[str, int]
+        target: int | dict[str, int]
 
         if self.user_dispatcher_class == FixedUsersDispatcher:
             target = {"User1": 11, "User3": 7}
@@ -4365,8 +4348,7 @@
     return sum(map(sum, map(dict.values, d.values())))  # type: ignore
 
 
-<<<<<<< HEAD
-def _user_count_on_worker(d: Dict[str, Dict[str, int]], worker_node_id: str) -> int:
+def _user_count_on_worker(d: dict[str, dict[str, int]], worker_node_id: str) -> int:
     return sum(d[worker_node_id].values())
 
 
@@ -4930,8 +4912,4 @@
 
 
 if __name__ == "__main__":
-    unittest.main()
-=======
-def _user_count_on_worker(d: dict[str, dict[str, int]], worker_node_id: str) -> int:
-    return sum(d[worker_node_id].values())
->>>>>>> b7a63e4e
+    unittest.main()