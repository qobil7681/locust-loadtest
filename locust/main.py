import locust
from . import runners

import gevent
import sys
import os
import signal
import inspect
import logging
import socket
from optparse import OptionParser

<<<<<<< HEAD
import web
from log import setup_logging, console_logger
from stats import stats_printer, print_percentile_stats, print_error_report, print_stats, stats_persist
from inspectlocust import print_task_ratio, get_task_ratio_dict
from core import Locust, HttpLocust
from runners import MasterLocustRunner, SlaveLocustRunner, LocalLocustRunner
import events
=======
from . import web
from .log import setup_logging, console_logger
from .stats import stats_printer, print_percentile_stats, print_error_report, print_stats
from .inspectlocust import print_task_ratio, get_task_ratio_dict
from .core import Locust, HttpLocust
from .runners import MasterLocustRunner, SlaveLocustRunner, LocalLocustRunner
from . import events
>>>>>>> 33a9a1a7

_internals = [Locust, HttpLocust]
version = locust.__version__

def parse_options():
    """
    Handle command-line options with optparse.OptionParser.

    Return list of arguments, largely for use in `parse_arguments`.
    """

    # Initialize
    parser = OptionParser(usage="locust [options] [LocustClass [LocustClass2 ... ]]")

    parser.add_option(
        '-H', '--host',
        dest="host",
        default=None,
        help="Host to load test in the following format: http://10.21.32.33"
    )

    parser.add_option(
        '--web-host',
        dest="web_host",
        default="",
        help="Host to bind the web interface to. Defaults to '' (all interfaces)"
    )
    
    parser.add_option(
        '-P', '--port', '--web-port',
        type="int",
        dest="port",
        default=8089,
        help="Port on which to run web host"
    )
    
    parser.add_option(
        '-f', '--locustfile',
        dest='locustfile',
        default='locustfile',
        help="Python module file to import, e.g. '../other.py'. Default: locustfile"
    )

    # if locust should be run in distributed mode as master
    parser.add_option(
        '--master',
        action='store_true',
        dest='master',
        default=False,
        help="Set locust to run in distributed mode with this process as master"
    )

    # if locust should be run in distributed mode as slave
    parser.add_option(
        '--slave',
        action='store_true',
        dest='slave',
        default=False,
        help="Set locust to run in distributed mode with this process as slave"
    )
    
    # master host options
    parser.add_option(
        '--master-host',
        action='store',
        type='str',
        dest='master_host',
        default="127.0.0.1",
        help="Host or IP address of locust master for distributed load testing. Only used when running with --slave. Defaults to 127.0.0.1."
    )
    
    parser.add_option(
        '--master-port',
        action='store',
        type='int',
        dest='master_port',
        default=5557,
        help="The port to connect to that is used by the locust master for distributed load testing. Only used when running with --slave. Defaults to 5557. Note that slaves will also connect to the master node on this port + 1."
    )

    parser.add_option(
        '--master-bind-host',
        action='store',
        type='str',
        dest='master_bind_host',
        default="*",
        help="Interfaces (hostname, ip) that locust master should bind to. Only used when running with --master. Defaults to * (all available interfaces)."
    )
    
    parser.add_option(
        '--master-bind-port',
        action='store',
        type='int',
        dest='master_bind_port',
        default=5557,
        help="Port that locust master should bind to. Only used when running with --master. Defaults to 5557. Note that Locust will also use this port + 1, so by default the master node will bind to 5557 and 5558."
    )

    # if we should print stats in the console
    parser.add_option(
        '--no-web',
        action='store_true',
        dest='no_web',
        default=False,
        help="Disable the web interface, and instead start running the test immediately. Requires -c and -r to be specified."
    )

    # Number of clients
    parser.add_option(
        '-c', '--clients',
        action='store',
        type='int',
        dest='num_clients',
        default=1,
        help="Number of concurrent clients. Only used together with --no-web"
    )

    # Client hatch rate
    parser.add_option(
        '-r', '--hatch-rate',
        action='store',
        type='float',
        dest='hatch_rate',
        default=1,
        help="The rate per second in which clients are spawned. Only used together with --no-web"
    )
    
    # Number of requests
    parser.add_option(
        '-n', '--num-request',
        action='store',
        type='int',
        dest='num_requests',
        default=None,
        help="Number of requests to perform. Only used together with --no-web"
    )
    
    # log level
    parser.add_option(
        '--loglevel', '-L',
        action='store',
        type='str',
        dest='loglevel',
        default='INFO',
        help="Choose between DEBUG/INFO/WARNING/ERROR/CRITICAL. Default is INFO.",
    )
    
    # log file
    parser.add_option(
        '--logfile',
        action='store',
        type='str',
        dest='logfile',
        default=None,
        help="Path to log file. If not set, log will go to stdout/stderr",
    )
    
    # if we should print stats in the console
    parser.add_option(
        '--print-stats',
        action='store_true',
        dest='print_stats',
        default=False,
        help="Print stats in the console"
    )

    # only print summary stats
    parser.add_option(
       '--only-summary',
       action='store_true',
       dest='only_summary',
       default=False,
       help='Only print the summary stats'
    )
    
    # List locust commands found in loaded locust files/source files
    parser.add_option(
        '-l', '--list',
        action='store_true',
        dest='list_commands',
        default=False,
        help="Show list of possible locust classes and exit"
    )
    
    # Display ratio table of all tasks
    parser.add_option(
        '--show-task-ratio',
        action='store_true',
        dest='show_task_ratio',
        default=False,
        help="print table of the locust classes' task execution ratio"
    )
    # Display ratio table of all tasks in JSON format
    parser.add_option(
        '--show-task-ratio-json',
        action='store_true',
        dest='show_task_ratio_json',
        default=False,
        help="print json data of the locust classes' task execution ratio"
    )
    
    # Version number (optparse gives you --version but we have to do it
    # ourselves to get -V too. sigh)
    parser.add_option(
        '-V', '--version',
        action='store_true',
        dest='show_version',
        default=False,
        help="show program's version number and exit"
    )

    # A file that contains the current request stats.
    parser.add_option(
        '--statsfile',
        action='store',
        type='str',
        dest='statsfile',
        default=None,
        help="Store current request stats to this file in CSV format.",
    )

    # Finalize
    # Return three-tuple of parser + the output from parse_args (opt obj, args)
    opts, args = parser.parse_args()
    return parser, opts, args


def _is_package(path):
    """
    Is the given path a Python package?
    """
    return (
        os.path.isdir(path)
        and os.path.exists(os.path.join(path, '__init__.py'))
    )


def find_locustfile(locustfile):
    """
    Attempt to locate a locustfile, either explicitly or by searching parent dirs.
    """
    # Obtain env value
    names = [locustfile]
    # Create .py version if necessary
    if not names[0].endswith('.py'):
        names += [names[0] + '.py']
    # Does the name contain path elements?
    if os.path.dirname(names[0]):
        # If so, expand home-directory markers and test for existence
        for name in names:
            expanded = os.path.expanduser(name)
            if os.path.exists(expanded):
                if name.endswith('.py') or _is_package(expanded):
                    return os.path.abspath(expanded)
    else:
        # Otherwise, start in cwd and work downwards towards filesystem root
        path = '.'
        # Stop before falling off root of filesystem (should be platform
        # agnostic)
        while os.path.split(os.path.abspath(path))[1]:
            for name in names:
                joined = os.path.join(path, name)
                if os.path.exists(joined):
                    if name.endswith('.py') or _is_package(joined):
                        return os.path.abspath(joined)
            path = os.path.join('..', path)
    # Implicit 'return None' if nothing was found


def is_locust(tup):
    """
    Takes (name, object) tuple, returns True if it's a public Locust subclass.
    """
    name, item = tup
    return bool(
        inspect.isclass(item)
        and issubclass(item, Locust)
        and hasattr(item, "task_set")
        and getattr(item, "task_set")
        and not name.startswith('_')
    )


def load_locustfile(path):
    """
    Import given locustfile path and return (docstring, callables).

    Specifically, the locustfile's ``__doc__`` attribute (a string) and a
    dictionary of ``{'name': callable}`` containing all callables which pass
    the "is a Locust" test.
    """
    # Get directory and locustfile name
    directory, locustfile = os.path.split(path)
    # If the directory isn't in the PYTHONPATH, add it so our import will work
    added_to_path = False
    index = None
    if directory not in sys.path:
        sys.path.insert(0, directory)
        added_to_path = True
    # If the directory IS in the PYTHONPATH, move it to the front temporarily,
    # otherwise other locustfiles -- like Locusts's own -- may scoop the intended
    # one.
    else:
        i = sys.path.index(directory)
        if i != 0:
            # Store index for later restoration
            index = i
            # Add to front, then remove from original position
            sys.path.insert(0, directory)
            del sys.path[i + 1]
    # Perform the import (trimming off the .py)
    imported = __import__(os.path.splitext(locustfile)[0])
    # Remove directory from path if we added it ourselves (just to be neat)
    if added_to_path:
        del sys.path[0]
    # Put back in original index if we moved it
    if index is not None:
        sys.path.insert(index + 1, directory)
        del sys.path[0]
    # Return our two-tuple
    locusts = dict(filter(is_locust, vars(imported).items()))
    return imported.__doc__, locusts

def main():
    parser, options, arguments = parse_options()

    # setup logging
    setup_logging(options.loglevel, options.logfile)
    logger = logging.getLogger(__name__)
    
    if options.show_version:
        print("Locust %s" % (version,))
        sys.exit(0)

    locustfile = find_locustfile(options.locustfile)
    if not locustfile:
        logger.error("Could not find any locustfile! Ensure file ends in '.py' and see --help for available options.")
        sys.exit(1)

    docstring, locusts = load_locustfile(locustfile)

    if options.list_commands:
        console_logger.info("Available Locusts:")
        for name in locusts:
            console_logger.info("    " + name)
        sys.exit(0)

    if not locusts:
        logger.error("No Locust class found!")
        sys.exit(1)

    # make sure specified Locust exists
    if arguments:
        missing = set(arguments) - set(locusts.keys())
        if missing:
            logger.error("Unknown Locust(s): %s\n" % (", ".join(missing)))
            sys.exit(1)
        else:
            names = set(arguments) & set(locusts.keys())
            locust_classes = [locusts[n] for n in names]
    else:
        locust_classes = locusts.values()
    
    if options.show_task_ratio:
        console_logger.info("\n Task ratio per locust class")
        console_logger.info( "-" * 80)
        print_task_ratio(locust_classes)
        console_logger.info("\n Total task ratio")
        console_logger.info("-" * 80)
        print_task_ratio(locust_classes, total=True)
        sys.exit(0)
    if options.show_task_ratio_json:
        from json import dumps
        task_data = {
            "per_class": get_task_ratio_dict(locust_classes), 
            "total": get_task_ratio_dict(locust_classes, total=True)
        }
        console_logger.info(dumps(task_data))
        sys.exit(0)
    
    # if --master is set, make sure --no-web isn't set
    if options.master and options.no_web:
        logger.error("Locust can not run distributed with the web interface disabled (do not use --no-web and --master together)")
        sys.exit(0)

    if not options.no_web and not options.slave:
        # spawn web greenlet
        logger.info("Starting web monitor at %s:%s" % (options.web_host or "*", options.port))
        main_greenlet = gevent.spawn(web.start, locust_classes, options)
    
    if not options.master and not options.slave:
        runners.locust_runner = LocalLocustRunner(locust_classes, options)
        # spawn client spawning/hatching greenlet
        if options.no_web:
            runners.locust_runner.start_hatching(wait=True)
            main_greenlet = runners.locust_runner.greenlet
    elif options.master:
        runners.locust_runner = MasterLocustRunner(locust_classes, options)
    elif options.slave:
        try:
            runners.locust_runner = SlaveLocustRunner(locust_classes, options)
            main_greenlet = runners.locust_runner.greenlet
        except socket.error as e:
            logger.error("Failed to connect to the Locust master: %s", e)
            sys.exit(-1)
    
    if not options.only_summary and (options.print_stats or (options.no_web and not options.slave)):
        # spawn stats printing greenlet
        gevent.spawn(stats_printer)

    if options.statsfile:
        gevent.spawn(stats_persist, options.statsfile)
    
    def shutdown(code=0):
        """
        Shut down locust by firing quitting event, printing stats and exiting
        """
        logger.info("Shutting down (exit code %s), bye." % code)

        events.quitting.fire()
        print_stats(runners.locust_runner.request_stats)
        print_percentile_stats(runners.locust_runner.request_stats)

        print_error_report()
        sys.exit(code)
    
    # install SIGTERM handler
    def sig_term_handler():
        logger.info("Got SIGTERM signal")
        shutdown(0)
    gevent.signal(signal.SIGTERM, sig_term_handler)
    
    try:
        logger.info("Starting Locust %s" % version)
        main_greenlet.join()
        code = 0
        if len(runners.locust_runner.errors):
            code = 1
        shutdown(code=code)
    except KeyboardInterrupt as e:
        shutdown(0)

if __name__ == '__main__':
    main()
    <|MERGE_RESOLUTION|>--- conflicted
+++ resolved
@@ -10,15 +10,6 @@
 import socket
 from optparse import OptionParser
 
-<<<<<<< HEAD
-import web
-from log import setup_logging, console_logger
-from stats import stats_printer, print_percentile_stats, print_error_report, print_stats, stats_persist
-from inspectlocust import print_task_ratio, get_task_ratio_dict
-from core import Locust, HttpLocust
-from runners import MasterLocustRunner, SlaveLocustRunner, LocalLocustRunner
-import events
-=======
 from . import web
 from .log import setup_logging, console_logger
 from .stats import stats_printer, print_percentile_stats, print_error_report, print_stats
@@ -26,7 +17,6 @@
 from .core import Locust, HttpLocust
 from .runners import MasterLocustRunner, SlaveLocustRunner, LocalLocustRunner
 from . import events
->>>>>>> 33a9a1a7
 
 _internals = [Locust, HttpLocust]
 version = locust.__version__
