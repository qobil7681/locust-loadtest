--- conflicted
+++ resolved
@@ -1689,11 +1689,38 @@
                 self.assertEqual(1, len(master.clients))
                 master.quit()
 
-<<<<<<< HEAD
     def test_attributes_populated_when_calling_start(self):
         class MyUser1(User):
-=======
-    def test_custom_message_send(self):
+            @task
+            def my_task(self):
+                pass
+
+        class MyUser2(User):
+            @task
+            def my_task(self):
+                pass
+
+        with mock.patch("locust.rpc.rpc.Server", mocked_rpc()) as server:
+            master = self.get_runner(user_classes=[MyUser1, MyUser2])
+
+            server.mocked_send(Message("client_ready", None, "fake_client1"))
+
+            master.start(7, 7)
+            self.assertEqual({"MyUser1": 3, "MyUser2": 4}, master.target_user_classes_count)
+            self.assertEqual(7, master.target_user_count)
+            self.assertEqual(7, master.spawn_rate)
+
+            master.start(10, 10)
+            self.assertEqual({"MyUser1": 5, "MyUser2": 5}, master.target_user_classes_count)
+            self.assertEqual(10, master.target_user_count)
+            self.assertEqual(10, master.spawn_rate)
+
+            master.start(1, 3)
+            self.assertEqual({"MyUser1": 1, "MyUser2": 0}, master.target_user_classes_count)
+            self.assertEqual(1, master.target_user_count)
+            self.assertEqual(3, master.spawn_rate)
+
+   def test_custom_message_send(self):
         class MyUser(User):
             wait_time = constant(1)
 
@@ -1716,14 +1743,10 @@
         class MyUser(User):
             wait_time = constant(1)
 
->>>>>>> 3666efd2
-            @task
-            def my_task(self):
-                pass
-
-<<<<<<< HEAD
-        class MyUser2(User):
-=======
+            @task
+            def my_task(self):
+                pass
+
         with mock.patch("locust.rpc.rpc.Server", mocked_rpc()) as server:
             test_custom_msg = [False]
             test_custom_msg_data = [{}]
@@ -1744,31 +1767,25 @@
         class MyUser(User):
             wait_time = constant(1)
 
->>>>>>> 3666efd2
             @task
             def my_task(self):
                 pass
 
         with mock.patch("locust.rpc.rpc.Server", mocked_rpc()) as server:
-<<<<<<< HEAD
-            master = self.get_runner(user_classes=[MyUser1, MyUser2])
-
-            server.mocked_send(Message("client_ready", None, "fake_client1"))
-
-            master.start(7, 7)
-            self.assertEqual({"MyUser1": 3, "MyUser2": 4}, master.target_user_classes_count)
-            self.assertEqual(7, master.target_user_count)
-            self.assertEqual(7, master.spawn_rate)
-
-            master.start(10, 10)
-            self.assertEqual({"MyUser1": 5, "MyUser2": 5}, master.target_user_classes_count)
-            self.assertEqual(10, master.target_user_count)
-            self.assertEqual(10, master.spawn_rate)
-
-            master.start(1, 3)
-            self.assertEqual({"MyUser1": 1, "MyUser2": 0}, master.target_user_classes_count)
-            self.assertEqual(1, master.target_user_count)
-            self.assertEqual(3, master.spawn_rate)
+            test_custom_msg = [False]
+
+            def on_custom_msg(msg, **kw):
+                test_custom_msg[0] = True
+
+            master = self.get_runner()
+            master.register_message("test_custom_msg", on_custom_msg)
+
+            server.mocked_send(Message("unregistered_custom_msg", {}, "dummy_id"))
+
+            self.assertFalse(test_custom_msg[0])
+            self.assertEqual(1, len(self.mocked_log.warning))
+            msg = self.mocked_log.warning[0]
+            self.assertIn("Unknown message type recieved from worker", msg)
 
 
 @contextmanager
@@ -1782,24 +1799,8 @@
             os.unsetenv(name)
         else:
             os.environ[name] = prev_value
-=======
-            test_custom_msg = [False]
-
-            def on_custom_msg(msg, **kw):
-                test_custom_msg[0] = True
-
-            master = self.get_runner()
-            master.register_message("test_custom_msg", on_custom_msg)
-
-            server.mocked_send(Message("unregistered_custom_msg", {}, "dummy_id"))
-
-            self.assertFalse(test_custom_msg[0])
-            self.assertEqual(1, len(self.mocked_log.warning))
-            msg = self.mocked_log.warning[0]
-            self.assertIn("Unknown message type recieved from worker", msg)
->>>>>>> 3666efd2
-
-
+
+ 
 class TestWorkerRunner(LocustTestCase):
     def setUp(self):
         super().setUp()
@@ -2099,43 +2100,23 @@
             self.assertEqual(9, len(worker.user_greenlets))
             worker.quit()
 
-<<<<<<< HEAD
     def test_computed_properties(self):
         class MyUser1(User):
-=======
-    def test_custom_message_send(self):
-        class MyUser(User):
->>>>>>> 3666efd2
             wait_time = constant(1)
 
             @task
             def my_task(self):
                 pass
 
-<<<<<<< HEAD
         class MyUser2(User):
-=======
+            wait_time = constant(1)
+
+            @task
+            def my_task(self):
+                pass
+
         with mock.patch("locust.rpc.rpc.Client", mocked_rpc()) as client:
             environment = Environment()
-            worker = self.get_runner(environment=environment, user_classes=[MyUser])
-            client.outbox.clear()
-            worker.send_message("test_custom_msg", {"test_data": 123})
-            self.assertEqual("test_custom_msg", client.outbox[0].type)
-            self.assertEqual(123, client.outbox[0].data["test_data"])
-            worker.quit()
-
-    def test_custom_message_receive(self):
-        class MyUser(User):
->>>>>>> 3666efd2
-            wait_time = constant(1)
-
-            @task
-            def my_task(self):
-                pass
-
-        with mock.patch("locust.rpc.rpc.Client", mocked_rpc()) as client:
-            environment = Environment()
-<<<<<<< HEAD
             worker = self.get_runner(environment=environment, user_classes=[MyUser1, MyUser2])
 
             client.mocked_send(
@@ -2174,7 +2155,33 @@
 
             worker.quit()
 
-=======
+    def test_custom_message_send(self):
+        class MyUser(User):
+            wait_time = constant(1)
+
+            @task
+            def my_task(self):
+                pass
+
+        with mock.patch("locust.rpc.rpc.Client", mocked_rpc()) as client:
+            environment = Environment()
+            worker = self.get_runner(environment=environment, user_classes=[MyUser])
+            client.outbox.clear()
+            worker.send_message("test_custom_msg", {"test_data": 123})
+            self.assertEqual("test_custom_msg", client.outbox[0].type)
+            self.assertEqual(123, client.outbox[0].data["test_data"])
+            worker.quit()
+
+    def test_custom_message_receive(self):
+        class MyUser(User):
+            wait_time = constant(1)
+
+            @task
+            def my_task(self):
+                pass
+
+        with mock.patch("locust.rpc.rpc.Client", mocked_rpc()) as client:
+            environment = Environment()
             test_custom_msg = [False]
             test_custom_msg_data = [{}]
 
@@ -2217,7 +2224,6 @@
             msg = self.mocked_log.warning[0]
             self.assertIn("Unknown message type recieved", msg)
 
->>>>>>> 3666efd2
 
 class TestMessageSerializing(unittest.TestCase):
     def test_message_serialize(self):
