<<<<<<< HEAD
import zmq.green as zmq

from .protocol import Message


class Server(object):

    def __init__(self):
        context = zmq.Context()

        self.receiver = context.socket(zmq.PULL)
        self.receiver.bind("tcp://*:5557")

        self.sender = context.socket(zmq.PUSH)
        self.sender.bind("tcp://*:5558")

    def send(self, msg):
        self.sender.send(msg.serialize())

    def recv(self):
        data = self.receiver.recv()
        return Message.unserialize(data)


class Client(object):

    def __init__(self, host):
        context = zmq.Context()

        self.receiver = context.socket(zmq.PULL)
        self.receiver.connect("tcp://%s:5558" % host)

        self.sender = context.socket(zmq.PUSH)
        self.sender.connect("tcp://%s:5557" % host)

    def send(self, msg):
        self.sender.send(msg.serialize())

    def recv(self):
        data = self.receiver.recv()
        return Message.unserialize(data)
=======
try:
    from zmq import green as zmq
except ImportError:
    from gevent_zeromq import zmq

try:
    import cPickle as pickle
except ImportError:
    import pickle

class Server(object):
    def __init__(self):
        context = zmq.Context()
        
        self.receiver = context.socket(zmq.PULL)
        self.receiver.bind("tcp://*:5557")
        
        self.sender = context.socket(zmq.PUSH)
        self.sender.bind("tcp://*:5558")
    
    def send(self, data):
        self.sender.send(pickle.dumps(data))
     
    def recv(self):
        data = self.receiver.recv()
        return pickle.loads(data)
    
class Client(object):
    def __init__(self, host):
        context = zmq.Context()
        
        self.receiver = context.socket(zmq.PULL)
        self.receiver.connect("tcp://%s:5558" % host)
        
        self.sender = context.socket(zmq.PUSH)
        self.sender.connect("tcp://%s:5557" % host)
    
    def send(self, data):
        self.sender.send(pickle.dumps(data))
    
    def recv(self):
        data = self.receiver.recv()
        return pickle.loads(data)
>>>>>>> 3bc90924
<|MERGE_RESOLUTION|>--- conflicted
+++ resolved
@@ -1,5 +1,12 @@
-<<<<<<< HEAD
-import zmq.green as zmq
+try:
+    from zmq import green as zmq
+except ImportError:
+    from gevent_zeromq import zmq
+
+try:
+    import cPickle as pickle
+except ImportError:
+    import pickle
 
 from .protocol import Message
 
@@ -21,7 +28,7 @@
     def recv(self):
         data = self.receiver.recv()
         return Message.unserialize(data)
-
+    
 
 class Client(object):
 
@@ -39,49 +46,4 @@
 
     def recv(self):
         data = self.receiver.recv()
-        return Message.unserialize(data)
-=======
-try:
-    from zmq import green as zmq
-except ImportError:
-    from gevent_zeromq import zmq
-
-try:
-    import cPickle as pickle
-except ImportError:
-    import pickle
-
-class Server(object):
-    def __init__(self):
-        context = zmq.Context()
-        
-        self.receiver = context.socket(zmq.PULL)
-        self.receiver.bind("tcp://*:5557")
-        
-        self.sender = context.socket(zmq.PUSH)
-        self.sender.bind("tcp://*:5558")
-    
-    def send(self, data):
-        self.sender.send(pickle.dumps(data))
-     
-    def recv(self):
-        data = self.receiver.recv()
-        return pickle.loads(data)
-    
-class Client(object):
-    def __init__(self, host):
-        context = zmq.Context()
-        
-        self.receiver = context.socket(zmq.PULL)
-        self.receiver.connect("tcp://%s:5558" % host)
-        
-        self.sender = context.socket(zmq.PUSH)
-        self.sender.connect("tcp://%s:5557" % host)
-    
-    def send(self, data):
-        self.sender.send(pickle.dumps(data))
-    
-    def recv(self):
-        data = self.receiver.recv()
-        return pickle.loads(data)
->>>>>>> 3bc90924
+        return Message.unserialize(data)