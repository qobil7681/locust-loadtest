--- conflicted
+++ resolved
@@ -115,15 +115,12 @@
         response = self._send_request_safe_mode(method, url, **kwargs)
         
         # record the consumed time
-<<<<<<< HEAD
-        request_meta["response_time"] = int((time.time() - request_meta["start_time"]) * 1000)
+
+        request_meta["response_time"] = (time.time() - request_meta["start_time"]) * 1000
        
         # record the HTP status code
         request_meta["status_code"]=response.status_code
-=======
-        request_meta["response_time"] = (time.time() - request_meta["start_time"]) * 1000
-        
->>>>>>> 6e4ca232
+
     
         request_meta["name"] = name or (response.history and response.history[0] or response).request.path_url
         
