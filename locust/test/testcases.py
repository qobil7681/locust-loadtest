import base64
import gevent
import gevent.pywsgi
import random
import unittest
from copy import copy
from StringIO import StringIO

from locust import events
from locust.stats import RequestStats, global_stats
from flask import Flask, request, redirect, make_response, send_file

app = Flask(__name__)


@app.route("/ultra_fast")
def ultra_fast():
    return "This is an ultra fast response"


@app.route("/fast")
def fast():
    gevent.sleep(random.choice([0.1, 0.2, 0.3]))
    return "This is a fast response"


@app.route("/slow")
def slow():
    gevent.sleep(random.choice([0.5, 1, 1.5]))
    return "This is a slow response"


@app.route("/consistent")
def consistent():
    gevent.sleep(0.2)
    return "This is a consistent response"


@app.route("/request_method", methods=["POST", "GET", "HEAD", "PUT", "DELETE"])
def request_method():
    return request.method


@app.route("/request_header_test")
def request_header_test():
    return request.headers["X-Header-Test"]


@app.route("/post", methods=["POST"])
@app.route("/put", methods=["PUT"])
def manipulate():
    return str(request.form.get("arg", ""))


@app.route("/fail")
def failed_request():
    return "This response failed", 500


@app.route("/redirect")
def do_redirect():
    return redirect("/ultra_fast")


@app.route("/basic_auth")
def basic_auth():
    auth = base64.b64decode(request.headers.get("Authorization").replace("Basic ", ""))
    if auth == "locust:menace":
        return "Authorized"
    resp = make_response("401 Authorization Required", 401)
    resp.headers["WWW-Authenticate"] = 'Basic realm="Locust"'
    return resp


@app.route("/no_content_length")
def no_content_length():
    r = send_file(StringIO("This response does not have content-length in the header"), add_etags=False)
    return r


@app.errorhandler(404)
def not_found(error):
    return "Not Found", 404


class LocustTestCase(unittest.TestCase):

    """
    Test case class that restores locust.events.EventHook listeners on tearDown, so that it is
    safe to register any custom event handlers within the test.
    """

    def setUp(self):
        self._event_handlers = {}
        for name in dir(events):
            event = getattr(events, name)
            if isinstance(event, events.EventHook):
                self._event_handlers[event] = copy(event._handlers)

    def tearDown(self):
        for event, handlers in self._event_handlers.iteritems():
            event._handlers = handlers


class WebserverTestCase(LocustTestCase):

    """
    Test case class that sets up an HTTP server which can be used within the tests
    """

    def setUp(self):
        super(WebserverTestCase, self).setUp()
        self._web_server = gevent.pywsgi.WSGIServer(("127.0.0.1", 0), app, log=None)
        gevent.spawn(lambda: self._web_server.serve_forever())
        gevent.sleep(0.01)
        self.port = self._web_server.server_port
        global_stats.clear_all()

    def tearDown(self):
        super(WebserverTestCase, self).tearDown()
<<<<<<< HEAD
=======
        self._web_server.stop_accepting()
>>>>>>> 3bc90924
        self._web_server.stop()<|MERGE_RESOLUTION|>--- conflicted
+++ resolved
@@ -118,8 +118,5 @@
 
     def tearDown(self):
         super(WebserverTestCase, self).tearDown()
-<<<<<<< HEAD
-=======
         self._web_server.stop_accepting()
->>>>>>> 3bc90924
         self._web_server.stop()