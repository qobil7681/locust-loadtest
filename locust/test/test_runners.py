--- conflicted
+++ resolved
@@ -1,21 +1,3 @@
-<<<<<<< HEAD
-import json
-import random
-import time
-import unittest
-from collections import defaultdict
-from operator import itemgetter
-import os
-
-import gevent
-from unittest import mock
-import requests
-from gevent import sleep
-from gevent.pool import Group
-from gevent.queue import Queue
-
-=======
->>>>>>> 7d02960b
 import locust
 from locust import (
     LoadTestShape,
