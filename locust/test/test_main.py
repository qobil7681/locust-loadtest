from locust.core import HttpLocust, Locust, TaskSet
from locust import main

from .testcases import LocustTestCase


class TestTaskSet(LocustTestCase):
    def test_is_locust(self):
        class MyTaskSet(TaskSet):
            pass
        
        class MyHttpLocust(HttpLocust):
            task_set = MyTaskSet
        
        class MyLocust(Locust):
            task_set = MyTaskSet

        self.assertFalse(main.is_locust(("Locust", Locust)))
        self.assertFalse(main.is_locust(("HttpLocust", HttpLocust)))
        self.assertFalse(main.is_locust(("random_dict", {})))
        self.assertFalse(main.is_locust(("random_list", [])))
        
        self.assertTrue(main.is_locust(("MyHttpLocust", MyHttpLocust)))
        self.assertTrue(main.is_locust(("MyLocust", MyLocust)))
        
        class ThriftLocust(Locust):
            pass
        
        self.assertFalse(main.is_locust(("ThriftLocust", ThriftLocust)))

    def test_is_taskset(self):
<<<<<<< HEAD
        class ThriftTaskSet(TaskSet):
            pass
        del ThriftTaskSet.tasks
        class MyTaskSet(TaskSet):
            pass

        self.assertFalse(main.is_taskset(("TaskSet", TaskSet)))
        self.assertFalse(main.is_taskset(("random_dict", {})))
        self.assertFalse(main.is_taskset(("random_list", [])))
        self.assertFalse(main.is_taskset(("MyTaskset",ThriftTaskSet)))
        self.assertTrue(main.is_taskset(("MyTaskSet",MyTaskSet)))
=======
        class MyTaskSet(TaskSet):
            pass
        self.assertFalse(main.is_taskset(("TaskSet", TaskSet)))
        self.assertFalse(main.is_taskset(("random_dict", {})))
        self.assertFalse(main.is_taskset(("random_list", [])))
        self.assertTrue(main.is_taskset(("MyTaskset",MyTaskSet)))

    def test_run_programmatically(self):
        class MyTaskSet(TaskSet):
            pass
        
        class MyHttpLocust(HttpLocust):
            task_set = MyTaskSet
        
        class MyLocust(Locust):
            task_set = MyTaskSet

        default_options = main.create_options(list_commands=True, locustfile="locust/test/locustfile_test.py")
        # Test that it runs with locustfile
        self.assertEqual(set(main.run_locust(default_options)), set(["LocustfileHttpLocust","LocustfileLocust"]))

        # Test locustfile conflicts with locust_classes
        class LocustfileLocust(Locust):
            task_set = MyTaskSet
        conflict_options = default_options
        conflict_options.locust_classes=[LocustfileLocust]
        self.assertRaises(ValueError,lambda: main.run_locust(conflict_options))

        # Test that it runs with locustfile and locust options
        locustfile_and_classes = default_options
        locustfile_and_classes.locust_classes=[MyLocust, MyHttpLocust]

        self.assertEqual(
                set(main.run_locust(locustfile_and_classes)), 
                set(["LocustfileHttpLocust", "LocustfileLocust", "MyLocust", "MyHttpLocust"]))

        # Test that it runs without locustfile
        no_locustfile = locustfile_and_classes
        no_locustfile.locustfile=None
        main.run_locust(no_locustfile)
        self.assertEqual(set(main.run_locust(no_locustfile)), set(["MyLocust", "MyHttpLocust"]))

        # Test that arguments and locust_classes work correctly
        self.assertEqual(set(main.run_locust(no_locustfile, arguments=["MyLocust"])),set(["MyLocust", "MyHttpLocust"]))
>>>>>>> 599c1e04
<|MERGE_RESOLUTION|>--- conflicted
+++ resolved
@@ -29,7 +29,6 @@
         self.assertFalse(main.is_locust(("ThriftLocust", ThriftLocust)))
 
     def test_is_taskset(self):
-<<<<<<< HEAD
         class ThriftTaskSet(TaskSet):
             pass
         del ThriftTaskSet.tasks
@@ -41,13 +40,6 @@
         self.assertFalse(main.is_taskset(("random_list", [])))
         self.assertFalse(main.is_taskset(("MyTaskset",ThriftTaskSet)))
         self.assertTrue(main.is_taskset(("MyTaskSet",MyTaskSet)))
-=======
-        class MyTaskSet(TaskSet):
-            pass
-        self.assertFalse(main.is_taskset(("TaskSet", TaskSet)))
-        self.assertFalse(main.is_taskset(("random_dict", {})))
-        self.assertFalse(main.is_taskset(("random_list", [])))
-        self.assertTrue(main.is_taskset(("MyTaskset",MyTaskSet)))
 
     def test_run_programmatically(self):
         class MyTaskSet(TaskSet):
@@ -85,5 +77,4 @@
         self.assertEqual(set(main.run_locust(no_locustfile)), set(["MyLocust", "MyHttpLocust"]))
 
         # Test that arguments and locust_classes work correctly
-        self.assertEqual(set(main.run_locust(no_locustfile, arguments=["MyLocust"])),set(["MyLocust", "MyHttpLocust"]))
->>>>>>> 599c1e04
+        self.assertEqual(set(main.run_locust(no_locustfile, arguments=["MyLocust"])),set(["MyLocust", "MyHttpLocust"]))