from locust.core import HttpLocust, Locust, TaskSet
from locust import main

from .testcases import LocustTestCase


class TestTaskSet(LocustTestCase):
    def test_is_locust(self):
        class MyTaskSet(TaskSet):
            pass
        
        class MyHttpLocust(HttpLocust):
            task_set = MyTaskSet
        
        class MyLocust(Locust):
            task_set = MyTaskSet

        self.assertFalse(main.is_locust(("Locust", Locust)))
        self.assertFalse(main.is_locust(("HttpLocust", HttpLocust)))
        self.assertFalse(main.is_locust(("random_dict", {})))
        self.assertFalse(main.is_locust(("random_list", [])))
        
        self.assertTrue(main.is_locust(("MyHttpLocust", MyHttpLocust)))
        self.assertTrue(main.is_locust(("MyLocust", MyLocust)))
        
        class ThriftLocust(Locust):
            pass
        
        self.assertFalse(main.is_locust(("ThriftLocust", ThriftLocust)))

<<<<<<< HEAD
    def test_is_taskset(self):
        class MyTaskSet(TaskSet):
            pass
        self.assertFalse(main.is_taskset(("TaskSet", TaskSet)))
        self.assertFalse(main.is_taskset(("random_dict", {})))
        self.assertFalse(main.is_taskset(("random_list", [])))
        self.assertTrue(main.is_taskset(("MyTaskset",MyTaskSet)))
=======
    def test_run_programmatically(self):
        class MyTaskSet(TaskSet):
            pass
        
        class MyHttpLocust(HttpLocust):
            task_set = MyTaskSet
        
        class MyLocust(Locust):
            task_set = MyTaskSet

        default_options = main.create_options(list_commands=True, locustfile="locust/test/locustfile_test.py")
        # Test that it runs with locustfile
        self.assertEqual(set(main.run_locust(default_options)), set(["LocustfileHttpLocust","LocustfileLocust"]))

        # Test locustfile conflicts with locust_classes
        class LocustfileLocust(Locust):
            task_set = MyTaskSet
        conflict_options = default_options
        conflict_options.locust_classes=[LocustfileLocust]
        self.assertRaises(ValueError,lambda: main.run_locust(conflict_options))

        # Test that it runs with locustfile and locust options
        locustfile_and_classes = default_options
        locustfile_and_classes.locust_classes=[MyLocust, MyHttpLocust]

        self.assertEqual(
                set(main.run_locust(locustfile_and_classes)), 
                set(["LocustfileHttpLocust", "LocustfileLocust", "MyLocust", "MyHttpLocust"]))

        # Test that it runs without locustfile
        no_locustfile = locustfile_and_classes
        no_locustfile.locustfile=None
        main.run_locust(no_locustfile)
        self.assertEqual(set(main.run_locust(no_locustfile)), set(["MyLocust", "MyHttpLocust"]))

        # Test that arguments and locust_classes work correctly
        self.assertEqual(set(main.run_locust(no_locustfile, arguments=["MyLocust"])),set(["MyLocust", "MyHttpLocust"]))


>>>>>>> 12724b26
<|MERGE_RESOLUTION|>--- conflicted
+++ resolved
@@ -28,7 +28,6 @@
         
         self.assertFalse(main.is_locust(("ThriftLocust", ThriftLocust)))
 
-<<<<<<< HEAD
     def test_is_taskset(self):
         class MyTaskSet(TaskSet):
             pass
@@ -36,7 +35,7 @@
         self.assertFalse(main.is_taskset(("random_dict", {})))
         self.assertFalse(main.is_taskset(("random_list", [])))
         self.assertTrue(main.is_taskset(("MyTaskset",MyTaskSet)))
-=======
+
     def test_run_programmatically(self):
         class MyTaskSet(TaskSet):
             pass
@@ -73,7 +72,4 @@
         self.assertEqual(set(main.run_locust(no_locustfile)), set(["MyLocust", "MyHttpLocust"]))
 
         # Test that arguments and locust_classes work correctly
-        self.assertEqual(set(main.run_locust(no_locustfile, arguments=["MyLocust"])),set(["MyLocust", "MyHttpLocust"]))
-
-
->>>>>>> 12724b26
+        self.assertEqual(set(main.run_locust(no_locustfile, arguments=["MyLocust"])),set(["MyLocust", "MyHttpLocust"]))