--- conflicted
+++ resolved
@@ -150,12 +150,8 @@
                     triggered[0] = True
 
         runner = Environment(user_classes=[BaseUser]).create_local_runner()
-<<<<<<< HEAD
-        users = runner.spawn_users(2, spawn_rate=2, wait=False)
+        users = runner.spawn_users({BaseUser.__name__: 2}, wait=False)
         self.assertEqual(2, len(users))
-=======
-        runner.spawn_users({BaseUser.__name__: 2}, wait=False)
->>>>>>> e6a0e949
         self.assertEqual(2, len(runner.user_greenlets))
         g1 = list(runner.user_greenlets)[0]
         g2 = list(runner.user_greenlets)[1]
@@ -343,12 +339,8 @@
                 BaseUser.stop_triggered = True
 
         runner = Environment(user_classes=[BaseUser]).create_local_runner()
-<<<<<<< HEAD
-        users = runner.spawn_users(1, 1, wait=False)
+        users = runner.spawn_users({BaseUser.__name__: 1}, wait=False)
         self.assertEqual(1, len(users))
-=======
-        runner.spawn_users({BaseUser.__name__: 1}, wait=False)
->>>>>>> e6a0e949
         timeout = gevent.Timeout(0.5)
         timeout.start()
         try:
@@ -373,12 +365,8 @@
                 BaseUser.stop_count += 1
 
         runner = Environment(user_classes=[BaseUser]).create_local_runner()
-<<<<<<< HEAD
-        users = runner.spawn_users(10, 10, wait=False)
+        users = runner.spawn_users({BaseUser.__name__: 10}, wait=False)
         self.assertEqual(10, len(users))
-=======
-        runner.spawn_users({BaseUser.__name__: 10}, wait=False)
->>>>>>> e6a0e949
         timeout = gevent.Timeout(0.3)
         timeout.start()
         try:
