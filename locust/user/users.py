from __future__ import annotations
<<<<<<< HEAD
from typing import TYPE_CHECKING, Callable, Dict, List, final
=======
from typing import Callable, final
>>>>>>> b7a63e4e

import time
from gevent import GreenletExit, greenlet
from gevent.pool import Group
from urllib3 import PoolManager
import logging
import traceback

logger = logging.getLogger(__name__)
from locust.clients import HttpSession
from locust.exception import LocustError, StopUser
from locust.user.wait_time import constant
from locust.util import deprecation

from .task import (
    LOCUST_STATE_RUNNING,
    LOCUST_STATE_STOPPING,
    LOCUST_STATE_WAITING,
    DefaultTaskSet,
    TaskSet,
    get_tasks_from_base_classes,
)

logger = logging.getLogger(__name__)

if TYPE_CHECKING:
    from locust.env import Environment


class UserMeta(type):
    """
    Meta class for the main User class. It's used to allow User classes to specify task execution
    ratio using an {task:int} dict, or a [(task0,int), ..., (taskN,int)] list.
    """

    def __new__(mcs, classname, bases, class_dict):
        # gather any tasks that is declared on the class (or it's bases)
        tasks = get_tasks_from_base_classes(bases, class_dict)
        class_dict["tasks"] = tasks

        if not class_dict.get("abstract"):
            # Not a base class
            class_dict["abstract"] = False

        deprecation.check_for_deprecated_task_set_attribute(class_dict)

        return type.__new__(mcs, classname, bases, class_dict)


class User(metaclass=UserMeta):
    """
    Represents a "user" which is to be spawned and attack the system that is to be load tested.

    The behaviour of this user is defined by its tasks. Tasks can be declared either directly on the
    class by using the :py:func:`@task decorator <locust.task>` on methods, or by setting
    the :py:attr:`tasks attribute <locust.User.tasks>`.

    This class should usually be subclassed by a class that defines some kind of client. For
    example when load testing an HTTP system, you probably want to use the
    :py:class:`HttpUser <locust.HttpUser>` class.
    """

    host: str | None = None
    """Base hostname to swarm. i.e: http://127.0.0.1:1234"""

    min_wait: float | None = None
    """Deprecated: Use wait_time instead. Minimum waiting time between the execution of locust tasks"""

    max_wait: float | None = None
    """Deprecated: Use wait_time instead. Maximum waiting time between the execution of locust tasks"""

    wait_time = constant(0)
    """
    Method that returns the time (in seconds) between the execution of locust tasks.
    Can be overridden for individual TaskSets.

    Example::

        from locust import User, between
        class MyUser(User):
            wait_time = between(3, 25)
    """

    wait_function: Callable | None = None
    """
    .. warning::

        DEPRECATED: Use wait_time instead. Note that the new wait_time method should return seconds and not milliseconds.

    Method that returns the time between the execution of locust tasks in milliseconds
    """

    tasks: list[TaskSet | Callable] = []
    """
    Collection of python callables and/or TaskSet classes that the Locust user(s) will run.

    If tasks is a list, the task to be performed will be picked randomly.

    If tasks is a *(callable,int)* list of two-tuples, or a {callable:int} dict,
    the task to be performed will be picked randomly, but each task will be weighted
    according to its corresponding int value. So in the following case, *ThreadPage* will
    be fifteen times more likely to be picked than *write_post*::

        class ForumPage(TaskSet):
            tasks = {ThreadPage:15, write_post:1}
    """

    weight = 1
    """Probability of user class being chosen. The higher the weight, the greater the chance of it being chosen."""

    fixed_count = 0
    """
    If the value > 0, the weight property will be ignored and the 'fixed_count'-instances will be spawned.
    These Users are spawned first. If the total target count (specified by the --users arg) is not enough
    to spawn all instances of each User class with the defined property, the final count of each User is undefined.
    """

    abstract = True
    """If abstract is True, the class is meant to be subclassed, and locust will not spawn users of this class during a test."""

    sticky_tag: str | None = None
    """Unique value used to tag a user type to one or more workers. Used to make a worker only spawn users with the same tag."""

    def __init__(self, environment: Environment) -> None:
        super().__init__()
        self.environment = environment
        """A reference to the :py:class:`Environment <locust.env.Environment>` in which this user is running"""
        self._state: str | None = None
        self._greenlet: greenlet.Greenlet
        self._group: Group
        self._taskset_instance: TaskSet
        self._cp_last_run = time.time()  # used by constant_pacing wait_time

    def on_start(self):
        """
        Called when a User starts running.
        """
        pass

    def on_stop(self):
        """
        Called when a User stops running (is killed)
        """
        pass

    @final
    def run(self):
        self._state = LOCUST_STATE_RUNNING
        self._taskset_instance = DefaultTaskSet(self)
        try:
            # run the TaskSet on_start method, if it has one
            try:
                self.on_start()
            except Exception as e:
                # unhandled exceptions inside tasks are logged in TaskSet.run, but since we're not yet there...
                logger.error("%s\n%s", e, traceback.format_exc())
                raise

            self._taskset_instance.run()
        except (GreenletExit, StopUser):
            # run the on_stop method, if it has one
            self.on_stop()

    def wait(self):
        """
        Make the running user sleep for a duration defined by the User.wait_time
        function.

        The user can also be killed gracefully while it's sleeping, so calling this
        method within a task makes it possible for a user to be killed mid-task even if you've
        set a stop_timeout. If this behaviour is not desired, you should make the user wait using
        gevent.sleep() instead.
        """
        self._taskset_instance.wait()

    def start(self, group: Group):
        """
        Start a greenlet that runs this User instance.

        :param group: Group instance where the greenlet will be spawned.
        :type group: gevent.pool.Group
        :returns: The spawned greenlet.
        """

        def run_user(user):
            """
            Main function for User greenlet. It's important that this function takes the user
            instance as an argument, since we use greenlet_instance.args[0] to retrieve a reference to the
            User instance.
            """
            user.run()

        self._greenlet = group.spawn(run_user, self)
        self._group = group
        return self._greenlet

    def stop(self, force=False):
        """
        Stop the user greenlet.

        :param force: If False (the default) the stopping is done gracefully by setting the state to LOCUST_STATE_STOPPING
                      which will make the User instance stop once any currently running task is complete and on_stop
                      methods are called. If force is True the greenlet will be killed immediately.
        :returns: True if the greenlet was killed immediately, otherwise False
        """
        if force or self._state == LOCUST_STATE_WAITING:
            self._group.killone(self._greenlet)
            return True
        elif self._state == LOCUST_STATE_RUNNING:
            self._state = LOCUST_STATE_STOPPING
            return False
        else:
            raise Exception(f"Tried to stop User in an unexpected state: {self._state}. This should never happen.")

    @property
    def group(self):
        return self._group

    @property
    def greenlet(self):
        return self._greenlet

    def context(self) -> dict:
        """
        Adds the returned value (a dict) to the context for :ref:`request event <request_context>`.
        Override this in your User class to customize the context.
        """
        return {}

    @classmethod
    def fullname(cls) -> str:
        """Fully qualified name of the user class, e.g. my_package.my_module.MyUserClass"""
        return ".".join(filter(lambda x: x != "<locals>", (cls.__module__ + "." + cls.__qualname__).split(".")))


class HttpUser(User):
    """
    Represents an HTTP "user" which is to be spawned and attack the system that is to be load tested.

    The behaviour of this user is defined by its tasks. Tasks can be declared either directly on the
    class by using the :py:func:`@task decorator <locust.task>` on methods, or by setting
    the :py:attr:`tasks attribute <locust.User.tasks>`.

    This class creates a *client* attribute on instantiation which is an HTTP client with support
    for keeping a user session between requests.
    """

    abstract = True
    """If abstract is True, the class is meant to be subclassed, and users will not choose this locust during a test"""

    pool_manager: PoolManager | None = None
    """Connection pool manager to use. If not given, a new manager is created per single user."""

    def __init__(self, *args, **kwargs):
        super().__init__(*args, **kwargs)
        if self.host is None:
            raise LocustError(
                "You must specify the base host. Either in the host attribute in the User class, or on the command line using the --host option."
            )

        self.client = HttpSession(
            base_url=self.host,
            request_event=self.environment.events.request,
            user=self,
            pool_manager=self.pool_manager,
        )
        """
        Instance of HttpSession that is created upon instantiation of Locust.
        The client supports cookies, and therefore keeps the session between HTTP requests.
        """
        self.client.trust_env = False<|MERGE_RESOLUTION|>--- conflicted
+++ resolved
@@ -1,9 +1,5 @@
 from __future__ import annotations
-<<<<<<< HEAD
-from typing import TYPE_CHECKING, Callable, Dict, List, final
-=======
-from typing import Callable, final
->>>>>>> b7a63e4e
+from typing import TYPE_CHECKING, Callable, final
 
 import time
 from gevent import GreenletExit, greenlet
