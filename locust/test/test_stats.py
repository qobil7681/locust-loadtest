--- conflicted
+++ resolved
@@ -1,130 +1,125 @@
-import unittest
-import time
-
-from testcases import WebserverTestCase
-from locust.stats import RequestStats
-from locust.core import Locust, SubLocust, task
-from locust.inspectlocust import get_task_ratio_dict
-
-class TestRequestStats(unittest.TestCase):
-    def setUp(self):
-        RequestStats.global_start_time = time.time()
-        self.s = RequestStats("GET", "test_entry")
-        self.s.log(45, 0)
-        self.s.log(135, 0)
-        self.s.log(44, 0)
-        self.s.log_error(Exception("dummy fail"))
-        self.s.log_error(Exception("dummy fail"))
-        self.s.log(375, 0)
-        self.s.log(601, 0)
-        self.s.log(35, 0)
-        self.s.log(79, 0)
-        self.s.log_error(Exception("dummy fail"))
-
-    def test_median(self):
-        self.assertEqual(self.s.median_response_time, 79)
-
-    def test_total_rps(self):
-        self.assertEqual(self.s.total_rps, 7)
-
-    def test_current_rps(self):
-        self.s.global_last_request_timestamp = int(time.time()) + 4
-        self.assertEqual(self.s.current_rps, 3.5)
-
-        self.s.global_last_request_timestamp = int(time.time()) + 25
-        self.assertEqual(self.s.current_rps, 0)
-
-    def test_num_reqs_fails(self):
-        self.assertEqual(self.s.num_reqs, 7)
-        self.assertEqual(self.s.num_failures, 3)
-
-    def test_avg(self):
-        self.assertEqual(self.s.avg_response_time, 187.71428571428571428571428571429)
-
-    def test_reset(self):
-        self.s.reset()
-        self.s.log(756, 0)
-        self.s.log_error(Exception("dummy fail after reset"))
-        self.s.log(85, 0)
-
-        self.assertEqual(self.s.total_rps, 2)
-        self.assertEqual(self.s.num_reqs, 2)
-        self.assertEqual(self.s.num_failures, 1)
-        self.assertEqual(self.s.avg_response_time, 420.5)
-        self.assertEqual(self.s.median_response_time, 85)
-
-    def test_aggregation(self):
-        s1 = RequestStats("GET", "aggregate me!")
-        s1.log(12, 0)
-        s1.log(12, 0)
-        s1.log(38, 0)
-        s1.log_error("Dummy exzeption")
-
-        s2 = RequestStats("GET", "aggregate me!")
-        s2.log_error("Dummy exzeption")
-        s2.log_error("Dummy exzeption")
-        s2.log(12, 0)
-        s2.log(99, 0)
-        s2.log(14, 0)
-        s2.log(55, 0)
-        s2.log(38, 0)
-        s2.log(55, 0)
-        s2.log(97, 0)
-
-        s = RequestStats("GET", "")
-        s.iadd_stats(s1, full_request_history=True)
-        s.iadd_stats(s2, full_request_history=True)
-
-        self.assertEqual(s.num_reqs, 10)
-        self.assertEqual(s.num_failures, 3)
-        self.assertEqual(s.median_response_time, 38)
-        self.assertEqual(s.avg_response_time, 43.2)
-
-class TestRequestStatsWithWebserver(WebserverTestCase):
-    def test_request_stats_content_length(self):
-        class MyLocust(Locust):
-            host = "http://127.0.0.1:%i" % self.port
-    
-        locust = MyLocust()
-        locust.client.get("/ultra_fast")
-        self.assertEqual(RequestStats.get("GET", "/ultra_fast").avg_content_length, len("This is an ultra fast response"))
-        locust.client.get("/ultra_fast")
-<<<<<<< HEAD
-        self.assertEqual(RequestStats.get("GET", "/ultra_fast").avg_content_length, len("This is an ultra fast response"))
-
-=======
-        self.assertEqual(RequestStats.get("/ultra_fast").avg_content_length, len("This is an ultra fast response"))
-
-
-class MyLocust(Locust):
-    @task(75)
-    def root_task(self):
-        pass
-    
-    @task(25)
-    class MySubLocust(SubLocust):
-        @task
-        def task1(self):
-            pass
-        @task
-        def task2(self):
-            pass
-    
-class TestInspectLocust(unittest.TestCase):
-    def test_get_task_ratio_dict_relative(self):
-        ratio = get_task_ratio_dict([MyLocust])
-        self.assertEqual(1.0, ratio["MyLocust"]["ratio"])
-        self.assertEqual(0.75, ratio["MyLocust"]["tasks"]["root_task"]["ratio"])
-        self.assertEqual(0.25, ratio["MyLocust"]["tasks"]["MySubLocust"]["ratio"])
-        self.assertEqual(0.5, ratio["MyLocust"]["tasks"]["MySubLocust"]["tasks"]["task1"]["ratio"])
-        self.assertEqual(0.5, ratio["MyLocust"]["tasks"]["MySubLocust"]["tasks"]["task2"]["ratio"])
-    
-    def test_get_task_ratio_dict_total(self):
-        ratio = get_task_ratio_dict([MyLocust], total=True)
-        self.assertEqual(1.0, ratio["MyLocust"]["ratio"])
-        self.assertEqual(0.75, ratio["MyLocust"]["tasks"]["root_task"]["ratio"])
-        self.assertEqual(0.25, ratio["MyLocust"]["tasks"]["MySubLocust"]["ratio"])
-        self.assertEqual(0.125, ratio["MyLocust"]["tasks"]["MySubLocust"]["tasks"]["task1"]["ratio"])
-        self.assertEqual(0.125, ratio["MyLocust"]["tasks"]["MySubLocust"]["tasks"]["task2"]["ratio"])
-    
->>>>>>> ee37798b
+import unittest
+import time
+
+from testcases import WebserverTestCase
+from locust.stats import RequestStats
+from locust.core import Locust, SubLocust, task
+from locust.inspectlocust import get_task_ratio_dict
+
+class TestRequestStats(unittest.TestCase):
+    def setUp(self):
+        RequestStats.global_start_time = time.time()
+        self.s = RequestStats("GET", "test_entry")
+        self.s.log(45, 0)
+        self.s.log(135, 0)
+        self.s.log(44, 0)
+        self.s.log_error(Exception("dummy fail"))
+        self.s.log_error(Exception("dummy fail"))
+        self.s.log(375, 0)
+        self.s.log(601, 0)
+        self.s.log(35, 0)
+        self.s.log(79, 0)
+        self.s.log_error(Exception("dummy fail"))
+
+    def test_median(self):
+        self.assertEqual(self.s.median_response_time, 79)
+
+    def test_total_rps(self):
+        self.assertEqual(self.s.total_rps, 7)
+
+    def test_current_rps(self):
+        self.s.global_last_request_timestamp = int(time.time()) + 4
+        self.assertEqual(self.s.current_rps, 3.5)
+
+        self.s.global_last_request_timestamp = int(time.time()) + 25
+        self.assertEqual(self.s.current_rps, 0)
+
+    def test_num_reqs_fails(self):
+        self.assertEqual(self.s.num_reqs, 7)
+        self.assertEqual(self.s.num_failures, 3)
+
+    def test_avg(self):
+        self.assertEqual(self.s.avg_response_time, 187.71428571428571428571428571429)
+
+    def test_reset(self):
+        self.s.reset()
+        self.s.log(756, 0)
+        self.s.log_error(Exception("dummy fail after reset"))
+        self.s.log(85, 0)
+
+        self.assertEqual(self.s.total_rps, 2)
+        self.assertEqual(self.s.num_reqs, 2)
+        self.assertEqual(self.s.num_failures, 1)
+        self.assertEqual(self.s.avg_response_time, 420.5)
+        self.assertEqual(self.s.median_response_time, 85)
+
+    def test_aggregation(self):
+        s1 = RequestStats("GET", "aggregate me!")
+        s1.log(12, 0)
+        s1.log(12, 0)
+        s1.log(38, 0)
+        s1.log_error("Dummy exzeption")
+
+        s2 = RequestStats("GET", "aggregate me!")
+        s2.log_error("Dummy exzeption")
+        s2.log_error("Dummy exzeption")
+        s2.log(12, 0)
+        s2.log(99, 0)
+        s2.log(14, 0)
+        s2.log(55, 0)
+        s2.log(38, 0)
+        s2.log(55, 0)
+        s2.log(97, 0)
+
+        s = RequestStats("GET", "")
+        s.iadd_stats(s1, full_request_history=True)
+        s.iadd_stats(s2, full_request_history=True)
+
+        self.assertEqual(s.num_reqs, 10)
+        self.assertEqual(s.num_failures, 3)
+        self.assertEqual(s.median_response_time, 38)
+        self.assertEqual(s.avg_response_time, 43.2)
+
+class TestRequestStatsWithWebserver(WebserverTestCase):
+    def test_request_stats_content_length(self):
+        class MyLocust(Locust):
+            host = "http://127.0.0.1:%i" % self.port
+    
+        locust = MyLocust()
+        locust.client.get("/ultra_fast")
+        self.assertEqual(RequestStats.get("GET", "/ultra_fast").avg_content_length, len("This is an ultra fast response"))
+        locust.client.get("/ultra_fast")
+        self.assertEqual(RequestStats.get("GET", "/ultra_fast").avg_content_length, len("This is an ultra fast response"))
+
+
+class MyLocust(Locust):
+    @task(75)
+    def root_task(self):
+        pass
+    
+    @task(25)
+    class MySubLocust(SubLocust):
+        @task
+        def task1(self):
+            pass
+        @task
+        def task2(self):
+            pass
+    
+class TestInspectLocust(unittest.TestCase):
+    def test_get_task_ratio_dict_relative(self):
+        ratio = get_task_ratio_dict([MyLocust])
+        self.assertEqual(1.0, ratio["MyLocust"]["ratio"])
+        self.assertEqual(0.75, ratio["MyLocust"]["tasks"]["root_task"]["ratio"])
+        self.assertEqual(0.25, ratio["MyLocust"]["tasks"]["MySubLocust"]["ratio"])
+        self.assertEqual(0.5, ratio["MyLocust"]["tasks"]["MySubLocust"]["tasks"]["task1"]["ratio"])
+        self.assertEqual(0.5, ratio["MyLocust"]["tasks"]["MySubLocust"]["tasks"]["task2"]["ratio"])
+    
+    def test_get_task_ratio_dict_total(self):
+        ratio = get_task_ratio_dict([MyLocust], total=True)
+        self.assertEqual(1.0, ratio["MyLocust"]["ratio"])
+        self.assertEqual(0.75, ratio["MyLocust"]["tasks"]["root_task"]["ratio"])
+        self.assertEqual(0.25, ratio["MyLocust"]["tasks"]["MySubLocust"]["ratio"])
+        self.assertEqual(0.125, ratio["MyLocust"]["tasks"]["MySubLocust"]["tasks"]["task1"]["ratio"])
+        self.assertEqual(0.125, ratio["MyLocust"]["tasks"]["MySubLocust"]["tasks"]["task2"]["ratio"])
+        