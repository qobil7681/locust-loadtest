--- conflicted
+++ resolved
@@ -1,16 +1,10 @@
 import six
 
-<<<<<<< HEAD
-from locust.core import HttpLocust, Locust, TaskSet, task, events
-from locust import ResponseError, InterruptTaskSet
-from locust.exception import CatchResponseError, RescheduleTask, RescheduleTaskImmediately, LocustError
-from locust.inspectlocust import get_task_queue_names, get_task_history_names
-=======
 from locust import InterruptTaskSet, ResponseError
 from locust.core import HttpLocust, Locust, TaskSet, events, task
 from locust.exception import (CatchResponseError, LocustError, RescheduleTask,
                               RescheduleTaskImmediately)
->>>>>>> 76828b72
+from locust.inspectlocust import get_task_history_names, get_task_queue_names
 
 from .testcases import LocustTestCase, WebserverTestCase
 
