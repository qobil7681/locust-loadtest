--- conflicted
+++ resolved
@@ -1,11 +1,7 @@
 from .core import HttpLocust, Locust, TaskSet, TaskSequence, task, seq_task
 from .exception import InterruptTaskSet, ResponseError, RescheduleTaskImmediately
-<<<<<<< HEAD
 from .wait_time import between, constant, constant_pacing, poisson, constant_uniform
-=======
-from .wait_time import between, constant, constant_pacing
 from .event import Events
 events = Events()
->>>>>>> 13d7c3a2
 
 __version__ = "0.14.5"