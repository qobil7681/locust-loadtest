$(window).ready(function() {
    if($("#locust_count").length > 0) {
        $("#locust_count").focus().select();
    }
});

$("#box_stop a.stop-button").click(function(event) {
    event.preventDefault();
    $.get($(this).attr("href"));
    $("body").attr("class", "stopped");
    $(".box_stop").hide();
    $("a.new_test").show();
    $("a.edit_test").hide();
    $(".user_count").hide();
});

$("#box_stop a.reset-button").click(function(event) {
    event.preventDefault();
    $.get($(this).attr("href"));
});

$("#new_test").click(function(event) {
    event.preventDefault();
    $("#start").show();
    $("#locust_count").focus().select();
});

$(".edit_test").click(function(event) {
    event.preventDefault();
    $("#edit").show();
    $("#new_locust_count").focus().select();
});

$(".close_link").click(function(event) {
    event.preventDefault();
    $(this).parent().parent().hide();
});

$("ul.tabs").tabs("div.panes > div").on("onClick", function(event) {
    if (event.target == $(".chart-tab-link")[0]) {
        // trigger resizing of charts
        rpsChart.resize();
        responseTimeChart.resize();
        failuresChart.resize();
        usersChart.resize();
    }
});

var stats_tpl = $('#stats-template');
var errors_tpl = $('#errors-template');
var exceptions_tpl = $('#exceptions-template');
var slaves_tpl = $('#slave-template');

$('#swarm_form').submit(function(event) {
    event.preventDefault();
    $.post($(this).attr("action"), $(this).serialize(),
        function(response) {
            if (response.success) {
                $("body").attr("class", "hatching");
                $("#start").fadeOut();
                $("#status").fadeIn();
                $(".box_running").fadeIn();
                $("a.new_test").fadeOut();
                $("a.edit_test").fadeIn();
                $(".user_count").fadeIn();
            }
        }
    );
});

$('#edit_form').submit(function(event) {
    event.preventDefault();
    $.post($(this).attr("action"), $(this).serialize(),
        function(response) {
            if (response.success) {
                $("body").attr("class", "hatching");
                $("#edit").fadeOut();
            }
        }
    );
});

var sortBy = function(field, reverse, primer){
    reverse = (reverse) ? -1 : 1;
    return function(a,b){
        a = a[field];
        b = b[field];
       if (typeof(primer) != 'undefined'){
           a = primer(a);
           b = primer(b);
       }
       if (a<b) return reverse * -1;
       if (a>b) return reverse * 1;
       return 0;
    }
}

// Sorting by column
var alternate = false; //used by jqote2.min.js
var sortAttribute = "name";
var slaveSortAttribute = "id";
var desc = false;
var report;

function renderTable(report) {
    var totalRow = report.stats.pop();
    totalRow.is_aggregated = true;
    var sortedStats = (report.stats).sort(sortBy(sortAttribute, desc));
    sortedStats.push(totalRow);
    $('#stats tbody').empty();
    $('#errors tbody').empty();

    window.alternate = false;
    $('#stats tbody').jqoteapp(stats_tpl, sortedStats);

    window.alternate = false;
    $('#errors tbody').jqoteapp(errors_tpl, (report.errors).sort(sortBy(sortAttribute, desc)));

    $("#total_rps").html(Math.round(report.total_rps*100)/100);
    $("#fail_ratio").html(Math.round(report.fail_ratio*100));
    $("#status_text").html(report.state);
    $("#userCount").html(report.user_count);
}


$(".stats_label").click(function(event) {
    event.preventDefault();
    sortAttribute = $(this).attr("data-sortkey");
    desc = !desc;
    renderTable(window.report);
});

// init charts
var rpsChart = new LocustLineChart($(".charts-container"), "Total Requests per Second", ["RPS"], "reqs/s");
<<<<<<< HEAD
var responseTimeChart = new LocustLineChart($(".charts-container"), "Response Times", ["Median Response Time", "95th percentile"], "ms");
var failuresChart = new LocustLineChart($(".charts-container"), "Failure rate", ["Failure Rate"], "%", 0, 100);
=======
var responseTimeChart = new LocustLineChart($(".charts-container"), "Response Times (ms)", ["Median Response Time", "95% percentile"], "ms");
>>>>>>> 4baeb1d5
var usersChart = new LocustLineChart($(".charts-container"), "Number of Users", ["Users"], "users");

function updateStats() {
    $.get('./stats/requests', function (report) {
        window.report = report;

        renderTable(report);

        if (report.slaves) {
            slaves = (report.slaves).sort(sortBy(slaveSortAttribute, desc));
            $("#slaves tbody").empty();
            window.alternate = false;
            $("#slaves tbody").jqoteapp(slaves_tpl, slaves);
            $("#slaveCount").html(slaves.length);
        }

        if (report.state !== "stopped"){
            // get total stats row
            var total = report.stats[report.stats.length-1];
            // update charts
            rpsChart.addValue([total.current_rps]);
            responseTimeChart.addValue([report.current_response_time_percentile_50, report.current_response_time_percentile_95]);
            failuresChart.addValue([report.fail_ratio*100]);
            usersChart.addValue([report.user_count]);
        }

        setTimeout(updateStats, 2000);
    });
}
updateStats();

function updateExceptions() {
    $.get('./exceptions', function (data) {
        $('#exceptions tbody').empty();
        $('#exceptions tbody').jqoteapp(exceptions_tpl, data.exceptions);
        setTimeout(updateExceptions, 5000);
    });
}
updateExceptions();<|MERGE_RESOLUTION|>--- conflicted
+++ resolved
@@ -132,12 +132,8 @@
 
 // init charts
 var rpsChart = new LocustLineChart($(".charts-container"), "Total Requests per Second", ["RPS"], "reqs/s");
-<<<<<<< HEAD
-var responseTimeChart = new LocustLineChart($(".charts-container"), "Response Times", ["Median Response Time", "95th percentile"], "ms");
+var responseTimeChart = new LocustLineChart($(".charts-container"), "Response Times (ms)", ["Median Response Time", "95th percentile"], "ms");
 var failuresChart = new LocustLineChart($(".charts-container"), "Failure rate", ["Failure Rate"], "%", 0, 100);
-=======
-var responseTimeChart = new LocustLineChart($(".charts-container"), "Response Times (ms)", ["Median Response Time", "95% percentile"], "ms");
->>>>>>> 4baeb1d5
 var usersChart = new LocustLineChart($(".charts-container"), "Number of Users", ["Users"], "users");
 
 function updateStats() {
